--- conflicted
+++ resolved
@@ -26,8 +26,6 @@
 
 import com.silverpeas.session.SessionManagement;
 import com.silverpeas.session.SessionManagementFactory;
-import org.silverpeas.authentication.AuthenticationCredential;
-import org.silverpeas.authentication.AuthenticationService;
 import com.stratelia.silverpeas.authentication.security.SecurityData;
 import com.stratelia.silverpeas.authentication.security.SecurityHolder;
 import com.stratelia.silverpeas.peasCore.MainSessionController;
@@ -44,6 +42,8 @@
 import javax.servlet.ServletResponse;
 import javax.servlet.http.HttpServletRequest;
 import javax.servlet.http.HttpSession;
+import org.silverpeas.authentication.AuthenticationCredential;
+import org.silverpeas.authentication.AuthenticationService;
 
 public class ExternalAccessFilter implements Filter {
 
@@ -77,7 +77,6 @@
         if ((controller == null)
             || (!controller.getCurrentUserDetail().getLogin().equals(
             securityData.getUserId()))) {
-<<<<<<< HEAD
           AuthenticationService authentication = new AuthenticationService();
           AuthenticationCredential credential = AuthenticationCredential
               .newWithAsLogin(securityData.getUserId())
@@ -86,11 +85,6 @@
           for(Map.Entry<String, Object> capability: credential.getCapabilities().entrySet()) {
             session.setAttribute(capability.getKey(), capability.getValue());
           }
-=======
-          LoginPasswordAuthentication authentication = new LoginPasswordAuthentication();
-          String key = authentication.authenticate(securityData.getUserId(),
-              securityData.getDomainId());
->>>>>>> 833f4afb
 
           try {
             controller = new MainSessionController(key, session.getId());
