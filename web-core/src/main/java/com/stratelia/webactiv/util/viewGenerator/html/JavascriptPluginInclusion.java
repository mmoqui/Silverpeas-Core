/*
 * Copyright (C) 2000 - 2012 Silverpeas
 *
 * This program is free software: you can redistribute it and/or modify
 * it under the terms of the GNU Affero General Public License as
 * published by the Free Software Foundation, either version 3 of the
 * License, or (at your option) any later version.
 *
 * As a special exception to the terms and conditions of version 3.0 of
 * the GPL, you may redistribute this Program in connection withWriter Free/Libre
 * Open Source Software ("FLOSS") applications as described in Silverpeas's
 * FLOSS exception.  You should have recieved a copy of the text describing
 * the FLOSS exception, and it is also available here:
 * "http://www.silverpeas.org/docs/core/legal/floss_exception.html"
 *
 * This program is distributed in the hope that it will be useful,
 * but WITHOUT ANY WARRANTY; without even the implied warranty of
 * MERCHANTABILITY or FITNESS FOR A PARTICULAR PURPOSE.  See the
 * GNU Affero General Public License for more details.
 *
 * You should have received a copy of the GNU Affero General Public License
 * along with this program.  If not, see <http://www.gnu.org/licenses/>.
 */
package com.stratelia.webactiv.util.viewGenerator.html;

import com.stratelia.silverpeas.peasCore.URLManager;
import org.apache.ecs.ElementContainer;
import org.apache.ecs.xhtml.link;
import org.apache.ecs.xhtml.script;

import java.text.MessageFormat;

/**
 * This class embeds the process of the inclusion of some Javascript plugins used in Silverpeas.
 *
 * It acts as a mixin for the tags that which to include a specific tag in order to use the
 * functionalities of the underlying plugin.
 *
 * @author mmoquillon
 */
public class JavascriptPluginInclusion {

  private static final String javascriptPath = URLManager.getApplicationURL() + "/util/javaScript/";
  private static final String stylesheetPath = URLManager.getApplicationURL() + "/util/styleSheets/";
  private static final String jqueryPath = javascriptPath + "jquery/";
  private static final String jqueryCssPath = stylesheetPath + "jquery/";
  private static final String JQUERY_QTIP = "jquery.qtip-1.0.0-rc3.min.js";
  private static final String SILVERPEAS_QTIP = "silverpeas-qtip-style.js";
  private static final String JQUERY_DATEPICKER = "jquery.ui.datepicker-{0}.js";
  private static final String SILVERPEAS_DATECHECKER = "silverpeas-datechecker.js";
  private static final String JQUERY_CALENDAR = "fullcalendar.min.js";
  private static final String SILVERPEAS_CALENDAR = "silverpeas-calendar.js";
  private static final String STYLESHEET_CALENDAR = "fullcalendar.css";
  private static final String SILVERPEAS_DATEPICKER = "silverpeas-defaultDatePicker.js";
  private static final String SILVERPEAS_DATE_UTILS = "dateUtils.js";
  private static final String PAGINATION_TOOL = "smartpaginator";
  private static final String SILVERPEAS_BREADCRUMB = "silverpeas-breadcrumb.js";
  private static final String SILVERPEAS_PROFILE = "silverpeas-profile.js";
  private static final String SILVERPEAS_USERZOOM = "silverpeas-userZoom.js";
  private static final String SILVERPEAS_INVITME = "silverpeas-invitme.js";
  private static final String SILVERPEAS_MESSAGEME = "silverpeas-messageme.js";
  private static final String SILVERPEAS_POPUP = "silverpeas-popup.js";
  private static final String SILVERPEAS_PREVIEW = "silverpeas-preview.js";
  private static final String SILVERPEAS_VIEW = "silverpeas-view.js";
  private static final String flexPaperPath = javascriptPath + "flexpaper/";
  private static final String FLEXPAPER_FLASH = "flexpaper.js";
  private static final String FLEXPAPER_HANDLERS = "flexpaper_handlers.js";
  private static final String jqueryNotifierPath = jqueryPath + "noty/";
  private static final String JQUERY_NOTIFIER_BASE = "jquery.noty.js";
  private static final String JQUERY_NOTIFIER_TOP = "layouts/top.js";
  private static final String JQUERY_NOTIFIER_CENTER = "layouts/topCenter.js";
  private static final String JQUERY_NOTIFIER_THEME = "themes/silverpeas.js";
  private static final String SILVERPEAS_NOTIFIER = "silverpeas-notifier.js";
<<<<<<< HEAD
  private static final String JQUERY_TAGS = "tagit/tagit.js";
  private static final String STYLESHEET_TAGS = "tagit/tagit-stylish-yellow.css";
=======
  private static final String SILVERPEAS_PASSWORD = "silverpeas-password.js";
  private static final String STYLESHEET_PASSWORD = "silverpeas-password.css";
>>>>>>> 3b8e158e
  private static final String wysiwygPath = URLManager.getApplicationURL() + "/wysiwyg/jsp/";
  private static final String JAVASCRIPT_CKEDITOR = "ckeditor/ckeditor.js";
  private static final String JAVASCRIPT_TYPE = "text/javascript";
  private static final String STYLESHEET_TYPE = "text/css";
  private static final String STYLESHEET_REL = "stylesheet";

  public static ElementContainer includeQTip(final ElementContainer xhtml) {
    script qtip = new script().setType(JAVASCRIPT_TYPE).setSrc(jqueryPath + JQUERY_QTIP);
    script silverpeasQtip = new script().setType(JAVASCRIPT_TYPE).setSrc(jqueryPath
            + SILVERPEAS_QTIP);
    xhtml.addElement(qtip);
    xhtml.addElement(silverpeasQtip);
    return xhtml;
  }

  public static ElementContainer includeDatePicker(final ElementContainer xhtml, String language) {
    script datePicker = new script().setType(JAVASCRIPT_TYPE).setSrc(jqueryPath
            + MessageFormat.format(JQUERY_DATEPICKER, language));
    script silverpeasDatePicker = new script().setType(JAVASCRIPT_TYPE).setSrc(javascriptPath
            + SILVERPEAS_DATEPICKER);
    script silverpeasDateUtils = new script().setType(JAVASCRIPT_TYPE).setSrc(javascriptPath
            + SILVERPEAS_DATE_UTILS);
    script silverpeasDateChecker = new script().setType(JAVASCRIPT_TYPE).setSrc(javascriptPath
        + SILVERPEAS_DATECHECKER);
    script silverpeasDateCheckerLang = new script().setType(JAVASCRIPT_TYPE).addElement(
        new StringBuilder("$.datechecker.settings.language = '").append(language).append("';")
                                                                .toString());
    xhtml.addElement(datePicker);
    xhtml.addElement(silverpeasDatePicker);
    xhtml.addElement(silverpeasDateUtils);
    xhtml.addElement(silverpeasDateChecker);
    xhtml.addElement(silverpeasDateCheckerLang);
    return xhtml;
  }

  public static ElementContainer includePagination(final ElementContainer xhtml) {
    script pagination = new script().setType(JAVASCRIPT_TYPE).setSrc(jqueryPath + PAGINATION_TOOL
            + ".js");
    link css = new link().setType(STYLESHEET_TYPE).setRel(STYLESHEET_REL)
        .setHref(jqueryCssPath + PAGINATION_TOOL + ".css");
    xhtml.addElement(css);
    xhtml.addElement(pagination);
    return xhtml;
  }

  public static ElementContainer includeBreadCrumb(final ElementContainer xhtml) {
    script breadcrumb = new script().setType(JAVASCRIPT_TYPE).setSrc(javascriptPath
            + SILVERPEAS_BREADCRUMB);
    xhtml.addElement(breadcrumb);
    return xhtml;
  }

  public static ElementContainer includeUserZoom(final ElementContainer xhtml) {
    script profile = new script().setType(JAVASCRIPT_TYPE).setSrc(javascriptPath
            + SILVERPEAS_PROFILE);
    script messageMe = new script().setType(JAVASCRIPT_TYPE).setSrc(javascriptPath
            + SILVERPEAS_MESSAGEME);
    script invitMe = new script().setType(JAVASCRIPT_TYPE).setSrc(javascriptPath
            + SILVERPEAS_INVITME);
    script userZoom = new script().setType(JAVASCRIPT_TYPE).setSrc(javascriptPath
            + SILVERPEAS_USERZOOM);
    xhtml.addElement(profile);
    xhtml.addElement(messageMe);
    xhtml.addElement(invitMe);
    xhtml.addElement(userZoom);
    return xhtml;
  }

  public static ElementContainer includeInvitMe(final ElementContainer xhtml) {
    script profile = new script().setType(JAVASCRIPT_TYPE).setSrc(javascriptPath
            + SILVERPEAS_PROFILE);
    script invitMe = new script().setType(JAVASCRIPT_TYPE).setSrc(javascriptPath
            + SILVERPEAS_INVITME);
    xhtml.addElement(profile);
    xhtml.addElement(invitMe);
    return xhtml;
  }

  public static ElementContainer includeMessageMe(final ElementContainer xhtml) {
    script profile = new script().setType(JAVASCRIPT_TYPE).setSrc(javascriptPath
            + SILVERPEAS_PROFILE);
    script messageMe = new script().setType(JAVASCRIPT_TYPE).setSrc(javascriptPath
            + SILVERPEAS_MESSAGEME);
    xhtml.addElement(profile);
    xhtml.addElement(messageMe);
    return xhtml;
  }

  public static ElementContainer includeWysiwygEditor(final ElementContainer xhtml) {
    script wysiwyg = new script().setType(JAVASCRIPT_TYPE).setSrc(wysiwygPath
            + JAVASCRIPT_CKEDITOR);
    xhtml.addElement(wysiwyg);
    return xhtml;
  }

  public static ElementContainer includePopup(final ElementContainer xhtml) {
    script popupViewGeneratorIconPath =
        new script().setType(JAVASCRIPT_TYPE).addElement(
            new StringBuilder("var popupViewGeneratorIconPath='")
                .append(GraphicElementFactory.getIconsPath()).append("';").toString());
    xhtml.addElement(popupViewGeneratorIconPath);
    script popup = new script().setType(JAVASCRIPT_TYPE).setSrc(javascriptPath + SILVERPEAS_POPUP);
    xhtml.addElement(popup);
    return xhtml;
  }

  public static ElementContainer includePreview(final ElementContainer xhtml) {
    script popup =
        new script().setType(JAVASCRIPT_TYPE).setSrc(javascriptPath + SILVERPEAS_PREVIEW);
    xhtml.addElement(popup);
    popup = new script().setType(JAVASCRIPT_TYPE).setSrc(javascriptPath + SILVERPEAS_VIEW);
    xhtml.addElement(popup);
    popup = new script().setType(JAVASCRIPT_TYPE).setSrc(flexPaperPath + FLEXPAPER_FLASH);
    xhtml.addElement(popup);
    popup = new script().setType(JAVASCRIPT_TYPE).setSrc(flexPaperPath + FLEXPAPER_HANDLERS);
    xhtml.addElement(popup);
    return xhtml;
  }

  public static ElementContainer includeNotifier(final ElementContainer xhtml) {
    script notifier =
        new script().setType(JAVASCRIPT_TYPE).setSrc(jqueryPath + JQUERY_NOTIFIER_BASE);
    xhtml.addElement(notifier);
    notifier =
        new script().setType(JAVASCRIPT_TYPE).setSrc(jqueryNotifierPath + JQUERY_NOTIFIER_TOP);
    xhtml.addElement(notifier);
    notifier =
        new script().setType(JAVASCRIPT_TYPE).setSrc(jqueryNotifierPath + JQUERY_NOTIFIER_CENTER);
    xhtml.addElement(notifier);
    notifier =
        new script().setType(JAVASCRIPT_TYPE).setSrc(jqueryNotifierPath + JQUERY_NOTIFIER_THEME);
    xhtml.addElement(notifier);
    notifier =
        new script().setType(JAVASCRIPT_TYPE).setSrc(javascriptPath + SILVERPEAS_NOTIFIER);
    xhtml.addElement(notifier);
    return xhtml;
  }

  public static ElementContainer includePassword(final ElementContainer xhtml) {
    link css = new link().setType(STYLESHEET_TYPE).setRel(STYLESHEET_REL)
        .setHref(stylesheetPath + STYLESHEET_PASSWORD);
    script password =
        new script().setType(JAVASCRIPT_TYPE).setSrc(javascriptPath + SILVERPEAS_PASSWORD);
    xhtml.addElement(css);
    xhtml.addElement(password);
    return xhtml;
  }

  public static ElementContainer includeCalendar(final ElementContainer xhtml) {
    link css = new link().setType(STYLESHEET_TYPE).setRel(STYLESHEET_REL).setHref(jqueryCssPath
            + STYLESHEET_CALENDAR);
    script jqueryCalendar = new script().setType(JAVASCRIPT_TYPE).setSrc(jqueryPath
            + JQUERY_CALENDAR);
    script sivlerpeasCalendar = new script().setType(JAVASCRIPT_TYPE).setSrc(javascriptPath
            + SILVERPEAS_CALENDAR);
    xhtml.addElement(css);
    xhtml.addElement(jqueryCalendar);
    xhtml.addElement(sivlerpeasCalendar);
    return xhtml;
  }

  public static ElementContainer includeJQuery(final ElementContainer xhtml) {
    script jquery = new script().setType(JAVASCRIPT_TYPE).setSrc(jqueryPath
        + GraphicElementFactory.JQUERY_JS);
    xhtml.addElement(jquery);
    return xhtml;
  }
  
  public static ElementContainer includeTags(final ElementContainer xhtml) {
    link css = new link().setType(STYLESHEET_TYPE).setRel(STYLESHEET_REL).setHref(jqueryPath
            + STYLESHEET_TAGS);
    script jqueryTags = new script().setType(JAVASCRIPT_TYPE).setSrc(jqueryPath
            + JQUERY_TAGS);
    xhtml.addElement(css);
    xhtml.addElement(jqueryTags);
    return xhtml;
  }
}<|MERGE_RESOLUTION|>--- conflicted
+++ resolved
@@ -71,13 +71,10 @@
   private static final String JQUERY_NOTIFIER_CENTER = "layouts/topCenter.js";
   private static final String JQUERY_NOTIFIER_THEME = "themes/silverpeas.js";
   private static final String SILVERPEAS_NOTIFIER = "silverpeas-notifier.js";
-<<<<<<< HEAD
   private static final String JQUERY_TAGS = "tagit/tagit.js";
   private static final String STYLESHEET_TAGS = "tagit/tagit-stylish-yellow.css";
-=======
   private static final String SILVERPEAS_PASSWORD = "silverpeas-password.js";
   private static final String STYLESHEET_PASSWORD = "silverpeas-password.css";
->>>>>>> 3b8e158e
   private static final String wysiwygPath = URLManager.getApplicationURL() + "/wysiwyg/jsp/";
   private static final String JAVASCRIPT_CKEDITOR = "ckeditor/ckeditor.js";
   private static final String JAVASCRIPT_TYPE = "text/javascript";
