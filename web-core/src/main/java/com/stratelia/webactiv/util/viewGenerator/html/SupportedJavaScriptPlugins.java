/*
* Copyright (C) 2000 - 2012 Silverpeas
*
* This program is free software: you can redistribute it and/or modify
* it under the terms of the GNU Affero General Public License as
* published by the Free Software Foundation, either version 3 of the
* License, or (at your option) any later version.
*
* As a special exception to the terms and conditions of version 3.0 of
* the GPL, you may redistribute this Program in connection withWriter Free/Libre
* Open Source Software ("FLOSS") applications as described in Silverpeas's
* FLOSS exception. You should have recieved a copy of the text describing
* the FLOSS exception, and it is also available here:
* "http://www.silverpeas.org/docs/core/legal/floss_exception.html"
*
* This program is distributed in the hope that it will be useful,
* but WITHOUT ANY WARRANTY; without even the implied warranty of
* MERCHANTABILITY or FITNESS FOR A PARTICULAR PURPOSE. See the
* GNU Affero General Public License for more details.
*
* You should have received a copy of the GNU Affero General Public License
* along with this program. If not, see <http://www.gnu.org/licenses/>.
*/
package com.stratelia.webactiv.util.viewGenerator.html;

/**
* Javascript plugins supported in Silverpeas.
* To use in conjunction with IncludeJSTag.
*/
public enum SupportedJavaScriptPlugins {

  /**
   * JQuery itself
   */
  jquery,
  /**
   * JQuery plugin to print out tooltips.
   */
  qtip,
  /**
   * JQuery plugin to pick up a date in a calendar.
   */
  datepicker,
  /**
   * JQuery plugin to paginate data.
   */
  pagination,
  /**
   * Silverpeas plugin to print out and manage a breadcrumb.
   */
  breadcrumb,
  /**
   * Silverpeas plugin to print out a popup with information about a given user and with some
   * social functions (invitation, messaging,...).
   * The HTML element on which the plugin is invoked must present the rel attribute valued with the
   * user identifier.
   */
  userZoom,
  /**
   * Silverpeas plugin to send a relationship asking to a given user.
   * The HTML element on which the plugin is invoked must present the rel attribute valued with the
   * user identifier and optionally the user full name (comma separated).
   */
  invitme,
  /**
   * Silverpeas plugin to send a message (a user notification) to a given user.
   * The HTML element on which the plugin is invoked must present the rel attribute valued with the
   * user identifier and optionally the user full name (comma separated).
   */
  messageme,
  /**
   * Silverpeas plugin to render a calendar with events. This plugin is based upon a JQuery one
   * and abstracts the way it is used. Its provides also additional features to the used JQuery plugin
   * calendar.
   */
  calendar,
  /**
   * The CKEditor script to write and render WYSIWYG content.
   */
  wysiwyg,
  /**
   * Silverpeas plugin to open a modal dialog box based on the JQuery UI Dialog.
   */
  popup,
  /**
   * Silverpeas plugin to open document preview dialog.
   */
  preview,
  /**
   * Silverpeas plugin to notify user.
   */
  notifier,
  /**
<<<<<<< HEAD
   * External plugin to manage list of items as tags
   */
  tags;
=======
   * Silverpeas plugin to manage password.
   */
  password;
>>>>>>> 3b8e158e
}<|MERGE_RESOLUTION|>--- conflicted
+++ resolved
@@ -91,13 +91,11 @@
    */
   notifier,
   /**
-<<<<<<< HEAD
    * External plugin to manage list of items as tags
    */
-  tags;
-=======
+  tags,
+  /**
    * Silverpeas plugin to manage password.
    */
   password;
->>>>>>> 3b8e158e
 }