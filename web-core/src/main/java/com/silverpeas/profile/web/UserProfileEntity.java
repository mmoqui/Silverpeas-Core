/*
 * Copyright (C) 2000 - 2012 Silverpeas
 *
 * This program is free software: you can redistribute it and/or modify
 * it under the terms of the GNU Affero General Public License as
 * published by the Free Software Foundation, either version 3 of the
 * License, or (at your option) any later version.
 *
 * As a special exception to the terms and conditions of version 3.0 of
 * the GPL, you may redistribute this Program in connection withWriter Free/Libre
 * Open Source Software ("FLOSS") applications as described in Silverpeas's
 * FLOSS exception.  You should have recieved a copy of the text describing
 * the FLOSS exception, and it is also available here:
 * "http://www.silverpeas.org/legal/licensing"
 *
 * This program is distributed in the hope that it will be useful,
 * but WITHOUT ANY WARRANTY; without even the implied warranty of
 * MERCHANTABILITY or FITNESS FOR A PARTICULAR PURPOSE.  See the
 * GNU Affero General Public License for more details.
 *
 * You should have received a copy of the GNU Affero General Public License
 * along with this program.  If not, see <http://www.gnu.org/licenses/>.
 */
package com.silverpeas.profile.web;

import com.silverpeas.personalization.UserPreferences;
import static com.silverpeas.profile.web.ProfileResourceBaseURIs.uriOfUser;
import com.silverpeas.ui.DisplayI18NHelper;
import static com.silverpeas.util.StringUtil.isDefined;
import com.silverpeas.web.Exposable;
<<<<<<< HEAD
import com.stratelia.silverpeas.peasCore.URLManager;
=======
>>>>>>> 916613d3
import com.stratelia.webactiv.beans.admin.UserDetail;
import java.net.URI;
import java.util.List;
import javax.validation.constraints.NotNull;
import javax.validation.constraints.Size;
import javax.xml.bind.annotation.XmlAccessType;
import javax.xml.bind.annotation.XmlAccessorType;
import javax.xml.bind.annotation.XmlElement;
import javax.xml.bind.annotation.XmlRootElement;
import org.springframework.web.context.ContextLoaderListener;
import org.springframework.web.context.WebApplicationContext;

/**
 * The profile of a user that is exposable in the WEB. It is a web entity representing the profile
 * of a user that can be serialized into a given media type (JSON, XML). It is a
 * decorator that decorates a UserDetail object with additional properties concerning its exposition
 * in the WEB.
 */
@XmlRootElement
@XmlAccessorType(XmlAccessType.NONE)
public class UserProfileEntity extends UserDetail implements Exposable {

  private static final long serialVersionUID = -5011846708353591604L;

  /**
   * Decorates the specified user details with the required WEB exposition features.
   *
   * @param user the user details to decorate.
   * @return a web entity representing the profile of a user.
   */
  public static UserProfileEntity fromUser(final UserDetail user) {
    return new UserProfileEntity(user);
  }

  /**
   * Decorates the specified user details with the required WEB exposition features.
   *
   * @param users a list of details on some users.
   * @param baseURI the URI at which the specified users are defined.
   * @return a list of web entities representing the profile of the specified users.
   */
  public static UserProfileEntity[] fromUsers(final List<? extends UserDetail> users, URI usersUri) {
    UserProfileEntity[] selectableUsers = new UserProfileEntity[users.size()];
    String fromUsersUri = usersUri.toString();
    int i = 0;
    for (UserDetail aUser : users) {
      selectableUsers[i++] = fromUser(aUser).withAsUri(uriOfUser(aUser, fromUsersUri));
    }
    return selectableUsers;
  }
  private UserDetail user = null;
  @XmlElement(required=true)
  private URI uri;
<<<<<<< HEAD
  @XmlElement
  private String webPage;
  @XmlElement(required=true)
=======
  @XmlElement(required=true) @NotNull @Size(min=1)
>>>>>>> 916613d3
  private String avatar;
  @XmlElement
  private String domainName;
  @XmlElement(required=true, defaultValue="") @NotNull
  private String fullName = "";
  @XmlElement(defaultValue="")
  private String language = "";
  @XmlElement(defaultValue="false")
  private boolean connected = false;

  private UserProfileEntity(UserDetail user) {
    this.user = user;
    UserPreferences prefs = getUserPreferences();
    if (prefs != null) {
      this.language = prefs.getLanguage();
    } else {
      this.language = DisplayI18NHelper.getDefaultLanguage();
    }
    this.domainName = UserDetail.getOrganizationController().getDomain(this.user.getDomainId()).
            getName();
    this.fullName = user.getDisplayedName();
    this.avatar = getAvatarURI();
    this.connected = this.user.isConnected();
    this.webPage = getUserProfileWebPageURI();
  }

  @Override
  @XmlElement(required=true)
  public String getId() {
    return user.getId();
  }

  @Override
  @XmlElement(required=true)
  public String getAccessLevel() {
    return this.user.getAccessLevel();
  }

  @Override
  @XmlElement
  public String getDomainId() {
    return this.user.getDomainId();
  }

  @Override
  @XmlElement(required=true)
  public String getFirstName() {
    return this.user.getFirstName();
  }

  @Override
  @XmlElement(required=true)
  public String getLastName() {
    return this.user.getLastName();
  }

  @Override
  @XmlElement
  public String geteMail() {
    return this.user.geteMail();
  }

  /**
   * Gets the language used by the user.
   * @return the code of the language used by the user.
   */
  public String getLanguage() {
    return language;
  }
  
  @Override
  public void setAccessLevel(String sAccessLevel) {
    this.user.setAccessLevel(sAccessLevel);
  }

  @Override
  public void setDomainId(String sDomainId) {
    this.user.setDomainId(sDomainId);
    this.domainName = UserDetail.getOrganizationController().getDomain(sDomainId).getName();
  }

  @Override
  public void setFirstName(String sFirstName) {
    this.user.setFirstName(sFirstName);
    this.fullName = this.user.getDisplayedName();
  }

  @Override
  public void setLastName(String sLastName) {
    this.user.setLastName(sLastName);
    this.fullName = this.user.getDisplayedName();
  }

  @Override
  public void seteMail(String seMail) {
    this.user.seteMail(seMail);
  }

  @Override
  public String getAvatar() {
    if (!isDefined(avatar)) {
      avatar = getAvatarURI();
    }
    return avatar;
  }
  
  /**
   * Gets the URL of the WEB page in which is presented the profile of this user.
   * @return the URL of the user profile WEB page.
   */
  public String getWebPage() {
    if (!isDefined(webPage)) {
      webPage = getUserProfileWebPageURI();
    }
    return webPage;
  }

  /**
   * Gets the full name of the user. The full name is made up of its firstname and of its lastname.
   * @return the user fullname.
   */
  public String getFullName() {
    return fullName;
  }
  
  /**
   * Is this user connected to Silverpeas?
   * @return true if the user is connected, false otherwise.
   */
  @Override
  public boolean isConnected() {
    return this.connected;
  }

  @Override
  @XmlElement
  public String getSpecificId() {
    return this.user.getSpecificId();
  }

  @Override
  public void setSpecificId(String sSpecificId) {
    this.user.setSpecificId(sSpecificId);
  }

  @Override
  @XmlElement
  public String getLogin() {
    return this.user.getLogin();
  }

  @Override
  public void setLogin(String sLogin) {
    this.user.setLogin(sLogin);
  }

  @Override
  @XmlElement(defaultValue="")
  public String getStatus() {
    return user.getStatus();
  }
  
  public void setStatus(String newStatus) {
    
  }

  public String getDomainName() {
    return this.domainName;
  }

  public UserProfileEntity withAsUri(URI userUri) {
    this.uri = userUri;
    return this;
  }

  public UserDetail toUserDetail() {
    return this.user;
  }

  protected UserProfileEntity() {
    user = new UserDetail();
  }

  @Override
  public void setId(String id) {
    this.user.setId(id);
  }

  @Override
  public boolean equals(Object other) {
    if (other instanceof UserProfileEntity) {
      return this.user.equals(((UserProfileEntity) other).user);
    } else {
      return this.user.equals(other);
    }
  }

  @Override
  public int hashCode() {
    return this.user.hashCode();
  }

  @Override
  public URI getURI() {
    return this.uri;
  }
  
  private String getAvatarURI() {
    String avatarURI = this.user.getAvatar();
    WebApplicationContext context = ContextLoaderListener.getCurrentWebApplicationContext();
    if (context != null) {
      avatarURI =  context.getServletContext().getContextPath() + avatarURI;
    }
    return avatarURI;
  }
  
  private String getUserProfileWebPageURI() {
    String pageUri = "/Rprofil/jsp/Main?userId=" + this.user.getId();
    WebApplicationContext context = ContextLoaderListener.getCurrentWebApplicationContext();
    if (context != null) {
      pageUri =  context.getServletContext().getContextPath() + pageUri;
    } else {
      pageUri = URLManager.getApplicationURL() + pageUri;
    }
    return pageUri;
  }
}<|MERGE_RESOLUTION|>--- conflicted
+++ resolved
@@ -28,10 +28,7 @@
 import com.silverpeas.ui.DisplayI18NHelper;
 import static com.silverpeas.util.StringUtil.isDefined;
 import com.silverpeas.web.Exposable;
-<<<<<<< HEAD
 import com.stratelia.silverpeas.peasCore.URLManager;
-=======
->>>>>>> 916613d3
 import com.stratelia.webactiv.beans.admin.UserDetail;
 import java.net.URI;
 import java.util.List;
@@ -85,13 +82,9 @@
   private UserDetail user = null;
   @XmlElement(required=true)
   private URI uri;
-<<<<<<< HEAD
   @XmlElement
   private String webPage;
-  @XmlElement(required=true)
-=======
   @XmlElement(required=true) @NotNull @Size(min=1)
->>>>>>> 916613d3
   private String avatar;
   @XmlElement
   private String domainName;
