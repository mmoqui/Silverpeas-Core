/**
 * Copyright (C) 2000 - 2012 Silverpeas
 *
 * This program is free software: you can redistribute it and/or modify
 * it under the terms of the GNU Affero General Public License as
 * published by the Free Software Foundation, either version 3 of the
 * License, or (at your option) any later version.
 *
 * As a special exception to the terms and conditions of version 3.0 of
 * the GPL, you may redistribute this Program in connection with Free/Libre
 * Open Source Software ("FLOSS") applications as described in Silverpeas's
 * FLOSS exception.  You should have received a copy of the text describing
 * the FLOSS exception, and it is also available here:
 * "http://www.silverpeas.org/docs/core/legal/floss_exception.html"
 *
 * This program is distributed in the hope that it will be useful,
 * but WITHOUT ANY WARRANTY; without even the implied warranty of
 * MERCHANTABILITY or FITNESS FOR A PARTICULAR PURPOSE.  See the
 * GNU Affero General Public License for more details.
 *
 * You should have received a copy of the GNU Affero General Public License
 * along with this program.  If not, see <http://www.gnu.org/licenses/>.
 */

package com.silverpeas.jobStartPagePeas.control;

import java.rmi.RemoteException;
import java.util.ArrayList;
import java.util.Arrays;
import java.util.Collection;
import java.util.Collections;
import java.util.Comparator;
import java.util.HashMap;
import java.util.List;
import java.util.Map;
import java.util.Properties;

import org.silverpeas.admin.space.SpaceServiceFactory;
import org.silverpeas.admin.space.quota.ComponentSpaceQuotaKey;
import org.silverpeas.admin.space.quota.DataStorageSpaceQuotaKey;
import org.silverpeas.quota.exception.QuotaException;
import org.silverpeas.quota.exception.QuotaRuntimeException;
import org.silverpeas.util.UnitUtil;

import com.silverpeas.admin.components.WAComponent;
import com.silverpeas.admin.localized.LocalizedComponent;
import com.silverpeas.admin.spaces.SpaceTemplate;
import com.silverpeas.jobStartPagePeas.DisplaySorted;
import com.silverpeas.jobStartPagePeas.JobStartPagePeasException;
import com.silverpeas.jobStartPagePeas.JobStartPagePeasSettings;
import com.silverpeas.jobStartPagePeas.NavBarManager;
import com.silverpeas.ui.DisplayI18NHelper;
import com.silverpeas.util.ArrayUtil;
import com.silverpeas.util.StringUtil;
import com.silverpeas.util.clipboard.ClipboardSelection;
import com.silverpeas.util.i18n.I18NHelper;
import com.silverpeas.util.template.SilverpeasTemplate;
import com.silverpeas.util.template.SilverpeasTemplateFactory;
import com.stratelia.silverpeas.peasCore.AbstractComponentSessionController;
import com.stratelia.silverpeas.peasCore.ComponentContext;
import com.stratelia.silverpeas.peasCore.MainSessionController;
import com.stratelia.silverpeas.peasCore.URLManager;
import com.stratelia.silverpeas.selection.Selection;
import com.stratelia.silverpeas.selection.SelectionException;
import com.stratelia.silverpeas.silvertrace.SilverTrace;
import com.stratelia.silverpeas.util.PairObject;
import com.stratelia.webactiv.beans.admin.Admin;
import com.stratelia.webactiv.beans.admin.AdminController;
import com.stratelia.webactiv.beans.admin.AdminException;
import com.stratelia.webactiv.beans.admin.ComponentInst;
import com.stratelia.webactiv.beans.admin.ComponentInstLight;
import com.stratelia.webactiv.beans.admin.ComponentSelection;
import com.stratelia.webactiv.beans.admin.Group;
import com.stratelia.webactiv.beans.admin.ProfileInst;
import com.stratelia.webactiv.beans.admin.Recover;
import com.stratelia.webactiv.beans.admin.SpaceInst;
import com.stratelia.webactiv.beans.admin.SpaceInstLight;
import com.stratelia.webactiv.beans.admin.SpaceProfileInst;
import com.stratelia.webactiv.beans.admin.SpaceSelection;
import com.stratelia.webactiv.beans.admin.UserDetail;
import com.stratelia.webactiv.util.GeneralPropertiesManager;
import com.stratelia.webactiv.util.ResourceLocator;
import com.stratelia.webactiv.util.exception.SilverpeasRuntimeException;

/**
 * Class declaration
 * @author
 */
public class JobStartPagePeasSessionController extends AbstractComponentSessionController {

  private final AdminController adminController;
  NavBarManager m_NavBarMgr = new NavBarManager();
  String m_ManagedSpaceId = null;
  boolean m_isManagedSpaceRoot = true;
  Selection selection = null;
  String m_ManagedInstanceId = null;
  ProfileInst m_ManagedProfile = null;
  ProfileInst m_ManagedInheritedProfile = null;
  // Space creation parameters
  String m_ssEspace = "";
  String m_name = "";
  String m_desc = "";
  String currentLanguage = "";
  String m_look = null;
  String m_spaceTemplate = "";
  String[][] currentSpaceTemplateProfilesGroups = new String[0][0];
  String[][] m_TemplateProfilesUsers = new String[0][0];
  String m_componentSpaceQuotaMaxCount = "";
  String m_dataStorageQuotaMaxCount = "";
  // Order space / component b
  boolean m_spaceFirst = true;
  // Space sort buffers
  SpaceInst[] m_BrothersSpaces = new SpaceInst[0];
  ComponentInst[] m_BrothersComponents = ArrayUtil.EMPTY_COMPONENT_INSTANCE_ARRAY;
  public static final int SCOPE_BACKOFFICE = 0;
  public static final int SCOPE_FRONTOFFICE = 1;
  private int scope = SCOPE_BACKOFFICE;

  public static final int MAINTENANCE_OFF = 0;
  public static final int MAINTENANCE_PLATFORM = 1;
  public static final int MAINTENANCE_ONEPARENT = 2;
  public static final int MAINTENANCE_THISSPACE = 3;

  private static final Properties templateConfiguration = new Properties();

  public JobStartPagePeasSessionController(MainSessionController mainSessionCtrl,
      ComponentContext componentContext) {
    super(mainSessionCtrl, componentContext,
        "com.silverpeas.jobStartPagePeas.multilang.jobStartPagePeasBundle",
        "com.silverpeas.jobStartPagePeas.settings.jobStartPagePeasIcons");
    setComponentRootName(URLManager.CMP_JOBSTARTPAGEPEAS);
    selection = getSelection();
    adminController = new AdminController(getUserId());
    templateConfiguration.setProperty(SilverpeasTemplate.TEMPLATE_ROOT_DIR,
        JobStartPagePeasSettings.TEMPLATE_PATH);
    templateConfiguration.setProperty(SilverpeasTemplate.TEMPLATE_CUSTOM_DIR,
        JobStartPagePeasSettings.CUSTOMERS_TEMPLATE_PATH);
  }

  // Init at first entry
  public void init() {
    m_NavBarMgr.initWithUser(this, getUserDetail());
  }

  public boolean isInheritanceEnable() {
    return JobStartPagePeasSettings.isInheritanceEnable;
  }

  public boolean isJSR168Used() {
    return JobStartPagePeasSettings.useJSR168Portlets;
  }

  public boolean isUserAdmin() {
    return getUserDetail().isAccessAdmin();
  }

  // method du spaceInst
  public SpaceInst getSpaceInstById() {
    if (!StringUtil.isDefined(getManagedSpaceId())) {
      return null;
    }
    SpaceInst space = adminController.getSpaceInstById("WA" + getManagedSpaceId());
    space.setCreator(getUserDetail(space.getCreatorUserId()));
    space.setUpdater(getUserDetail(space.getUpdaterUserId()));
    space.setRemover(getUserDetail(space.getRemoverUserId()));
    return space;
  }

  public void setManagedSpaceId(String sId, boolean isManagedSpaceRoot) {
    String spaceId = getShortSpaceId(sId);
    m_ManagedSpaceId = spaceId;
    m_isManagedSpaceRoot = isManagedSpaceRoot;
    SilverTrace.info("jobStartPagePeas", "JobStartPagePeasSessionController.setManagedSpaceId()",
        "root.MSG_GEN_PARAM_VALUE", "Current Space=" + m_ManagedSpaceId);
  }

  public String getManagedSpaceId() {
    return m_ManagedSpaceId;
  }

  public DisplaySorted getManagedSpace() {
    return m_NavBarMgr.getSpace(getManagedSpaceId());
  }

  public boolean isManagedSpaceRoot() {
    return m_isManagedSpaceRoot;
  }

  public DisplaySorted[] getManagedSpaceComponents() {
    if (isManagedSpaceRoot()) {
      return getSpaceComponents();
    }
    return getSubSpaceComponents();
  }

  // methods set
  public void setSubSpaceId(String subSpaceId) {
    if (m_NavBarMgr.setCurrentSubSpace(subSpaceId)) {
      setManagedSpaceId(subSpaceId, false);
    } else {
      setManagedSpaceId(getSpaceId(), true);
    }
  }

  public void setSpaceId(String spaceUserId) {
    if (m_NavBarMgr.setCurrentSpace(spaceUserId)) {
      setManagedSpaceId(spaceUserId, true);
    } else {
      setManagedSpaceId(null, true);
    }
  }

  private String getShortSpaceId(String spaceId) {
    SilverTrace.info("jobStartPagePeas", "JobStartPagePeasSessionController.getShortSpaceId()",
        "root.MSG_GEN_PARAM_VALUE", "spaceId=" + spaceId);
    if ((spaceId != null) && (spaceId.startsWith("WA"))) {
      return spaceId.substring(2);
    }
    return (spaceId == null) ? "" : spaceId;
  }

  // method get
  public SpaceInst getSpaceInstFromTemplate(String templateName) {
    return adminController.getSpaceInstFromTemplate(templateName);
  }

  public Map<String, SpaceTemplate> getAllSpaceTemplates() {
    return adminController.getAllSpaceTemplates();
  }

  @Override
  public String getSpaceId() {
    return m_NavBarMgr.getCurrentSpaceId();
  }

  public DisplaySorted[] getSpaces() {
    return m_NavBarMgr.getAvailableSpaces();
  }

  public DisplaySorted[] getSpaceComponents() {
    return m_NavBarMgr.getAvailableSpaceComponents();
  }

  public String getSubSpaceId() {
    return m_NavBarMgr.getCurrentSubSpaceId();
  }

  public DisplaySorted[] getSubSpaces() {
    return m_NavBarMgr.getAvailableSubSpaces();
  }

  public DisplaySorted[] getSubSpaceComponents() {
    return m_NavBarMgr.getAvailableSubSpaceComponents();
  }

  public void setSpaceMaintenance(String spaceId, boolean mode) {
    setSpaceModeMaintenance(spaceId, mode);
  }

  public void refreshCurrentSpaceCache() {
    m_NavBarMgr.resetSpaceCache(getManagedSpaceId());
  }

  public void setManagedInstanceId(String sId) {
    m_ManagedInstanceId = sId;
    setScope(SCOPE_BACKOFFICE);
  }

  public void setManagedInstanceId(String sId, int scope) {
    setManagedInstanceId(sId);
    setScope(scope);
  }

  public String getManagedInstanceId() {
    return m_ManagedInstanceId;
  }

  public boolean isComponentManageable(String componentId) {
    return getOrganizationController().isComponentManageable(componentId, getUserId());
  }

  public void setManagedProfile(ProfileInst sProfile) {
    m_ManagedProfile = sProfile;

    if (sProfile != null) {
      m_ManagedInheritedProfile = adminController.getComponentInst(
          getManagedInstanceId()).getInheritedProfileInst(sProfile.getName());
    } else {
      m_ManagedInheritedProfile = null;
    }
  }

  public ProfileInst getManagedProfile() {
    return m_ManagedProfile;
  }

  public String getManagedProfileHelp(String componentName) {
    return getComponentByName(componentName).getProfile(getManagedProfile().getName()).getHelp(
        getLanguage());
  }

  public ProfileInst getManagedInheritedProfile() {
    return m_ManagedInheritedProfile;
  }

  public Boolean isProfileEditable() {
    return JobStartPagePeasSettings.m_IsProfileEditable;
  }

  public Boolean isBackupEnable() {
    return JobStartPagePeasSettings.isBackupEnable;
  }

  public String getConfigSpacePosition() {
    return JobStartPagePeasSettings.SPACEDISPLAYPOSITION_CONFIG;
  }

  /*********************** Gestion des espaces *****************************************/

  /**
   * @param isNew
   * @return
   */
  public SpaceInst[] getBrotherSpaces(boolean isNew) {
    String[] sids;
    SpaceInst spaceint1 = getSpaceInstById();
    String fatherId;
    String currentSpaceId;
    int j;

    if (isNew) {
      if (spaceint1 == null) {
        fatherId = null;
      } else {
        fatherId = "WA" + getManagedSpaceId();
      }
      currentSpaceId = "";
    } else {
      fatherId = spaceint1.getDomainFatherId();
      currentSpaceId = "WA" + getManagedSpaceId();
    }

    if (fatherId != null && !fatherId.equals("0")) {
      sids = adminController.getAllSubSpaceIds(fatherId);
    } else {
      sids = adminController.getAllRootSpaceIds();
    }

    if (sids == null || sids.length <= 0) {
      return new SpaceInst[0];
    }
    if (isNew) {
      m_BrothersSpaces = new SpaceInst[sids.length];
    } else {
      m_BrothersSpaces = new SpaceInst[sids.length - 1];
    }
    j = 0;
    for (String sid : sids) {
      if (isNew || !sid.equals(currentSpaceId)) {
        m_BrothersSpaces[j++] = adminController.getSpaceInstById(sid);
      }
    }
    Arrays.sort(m_BrothersSpaces);
    return m_BrothersSpaces;
  }

  // Get spaces "manageable" by the current user (ie spaces in maintenance or current space)
  public SpaceInst[] getUserManageableSpacesIds() {
    List<SpaceInst> vManageableSpaces = new ArrayList<SpaceInst>();
    String[] sids = getUserManageableSpaceIds();
    SpaceInst currentSpace = getSpaceInstById();
    String currentSpaceId = (currentSpace == null) ? "-1" : currentSpace.getId();

    for (String sid : sids) {
      if (isSpaceInMaintenance(sid.substring(2)) || sid.equals(currentSpaceId)) {
        vManageableSpaces.add(adminController.getSpaceInstById(sid));
      }
    }

    SpaceInst[] aManageableSpaces = vManageableSpaces.toArray(new SpaceInst[vManageableSpaces.size()]);
    Arrays.sort(aManageableSpaces);
    return aManageableSpaces;
  }

  public void setSpacePlace(String idSpaceBefore) {
    int orderNum = 0;
    int i = 0;
    SpaceInst theSpace = getSpaceInstById();

    for (i = 0; i < m_BrothersSpaces.length; i++) {
      if (idSpaceBefore.equals(m_BrothersSpaces[i].getId())) {
        theSpace.setOrderNum(orderNum);
        adminController.updateSpaceOrderNum(theSpace.getId(), orderNum);
        orderNum++;
      }
      if (m_BrothersSpaces[i].getOrderNum() != orderNum) {
        m_BrothersSpaces[i].setOrderNum(orderNum);
        adminController.updateSpaceOrderNum(m_BrothersSpaces[i].getId(), orderNum);
      }
      orderNum++;
    }
    if (orderNum == i) {
      theSpace.setOrderNum(orderNum);
      adminController.updateSpaceOrderNum(theSpace.getId(), orderNum);
      orderNum++;
    }
    m_NavBarMgr.resetAllCache();
  }

  public SpaceInst getSpaceInstById(String idSpace) {
    if (idSpace == null || idSpace.length() <= 0) {
      return null;
    }
    if (idSpace.length() > 2 && idSpace.substring(0, 2).equals("WA")) {
      idSpace = idSpace.substring(2);
    }
    return adminController.getSpaceInstById("WA" + idSpace);
  }

  public void setCreateSpaceParameters(String name, String desc, String ssEspace,
      String spaceTemplate, String language, String look, String componentSpaceQuotaMaxCount,
      String dataStorageQuotaMaxCount) {
    m_ssEspace = ssEspace;
    m_name = name;
    m_desc = desc;
    currentLanguage = language;
    m_spaceTemplate = spaceTemplate;
    m_look = look;
    m_componentSpaceQuotaMaxCount = componentSpaceQuotaMaxCount;
    m_dataStorageQuotaMaxCount = dataStorageQuotaMaxCount;
    // Only use global variable to set spacePosition
    m_spaceFirst = !JobStartPagePeasSettings.SPACEDISPLAYPOSITION_AFTER.equalsIgnoreCase(
        JobStartPagePeasSettings.SPACEDISPLAYPOSITION_CONFIG);
  }

  public String createSpace() {
    SpaceInst spaceInst;

    if (m_desc == null) {
      m_desc = "";
    }

    // Create the space
    if (m_spaceTemplate != null && m_spaceTemplate.length() > 0) {
      spaceInst = getSpaceInstFromTemplate(m_spaceTemplate);
    } else {
      spaceInst = new SpaceInst();
    }

    SpaceInst spaceint1 = getSpaceInstById();
    String fatherId = null;

    if (m_ssEspace != null && m_ssEspace.equals("SousEspace")) { // on est en creation de
      // sous-espace
      String idSpace = spaceint1.getId();
      if (idSpace != null) {
        spaceInst.setDomainFatherId(idSpace);
      }
    } else {// on est en creation d'espace
      if (spaceint1 != null) {
        fatherId = spaceint1.getDomainFatherId();
      }
      if (fatherId != null && !fatherId.equals("0")) {// dans un espace
        SilverTrace.info("jobStartPagePeas",
            "JobStartPagePeasRequestRouter.getDestination()",
            "root.MSG_GEN_PARAM_VALUE", "setDomainFatherId !!");
        spaceInst.setDomainFatherId("WA" + fatherId);
      }
    }

<<<<<<< HEAD
    // Component space quota
    if (isUserAdmin() && JobStartPagePeasSettings.COMPONENT_SPACE_QUOTA_ACTIVATED &&
=======
    // Data storage quota
    if (isUserAdmin() && JobStartPagePeasSettings.componentsInSpaceQuotaActivated &&
>>>>>>> 87a137e1
        StringUtil.isDefined(m_componentSpaceQuotaMaxCount)) {
      try {
        spaceInst.setComponentSpaceQuotaMaxCount(Integer.valueOf(m_componentSpaceQuotaMaxCount));
      } catch (QuotaException qe) {
        throw new QuotaRuntimeException("Space", SilverpeasRuntimeException.ERROR, qe.getMessage(),
            qe);
      }
    }

    // Data storage quota
    if (isUserAdmin() && JobStartPagePeasSettings.dataStorageInSpaceQuotaActivated &&
        StringUtil.isDefined(m_dataStorageQuotaMaxCount)) {
      try {
        spaceInst.setDataStorageQuotaMaxCount(UnitUtil.convertTo(
            Long.valueOf(m_dataStorageQuotaMaxCount), UnitUtil.memUnit.MB, UnitUtil.memUnit.B));
      } catch (QuotaException qe) {
        throw new QuotaRuntimeException("Space", SilverpeasRuntimeException.ERROR, qe.getMessage(),
            qe);
      }
    }

    spaceInst.setName(m_name);
    spaceInst.setDescription(m_desc);
    spaceInst.setLanguage(currentLanguage);
    spaceInst.setCreatorUserId(getUserId());
    String sSpaceInstId = addSpaceInst(spaceInst, m_spaceTemplate);
    if (sSpaceInstId != null && sSpaceInstId.length() > 0) {
      SilverTrace.spy("jobStartPagePeas",
          "JobStartPagePeasSessionController.createSpace()",
          sSpaceInstId, "SP", spaceInst.getName(),
          getUserDetail().getId(), SilverTrace.SPY_ACTION_CREATE);

      if (m_ssEspace != null && m_ssEspace.equals("SousEspace")) { // on est en creation de
        // sous-espace
        setSubSpaceId(sSpaceInstId);
      } else {// on est en creation d'espace
        if (fatherId != null && !fatherId.equals("0")) {// dans un espace
          setSubSpaceId(sSpaceInstId);
        } else {
          setSpaceId(sSpaceInstId);
        }
      }
    }
    spaceInst.setDisplaySpaceFirst(m_spaceFirst);
    return sSpaceInstId;
  }

  public String addSpaceInst(SpaceInst spaceInst, String templateName) {
    String res = adminController.addSpaceInst(spaceInst);
    if (res == null || res.length() == 0) {
      return res;
    }

    SilverTrace.info("jobStartPagePeas",
        "JobStartPagePeasRequestRouter.addSpaceInst()",
        "root.MSG_GEN_PARAM_VALUE", "SpaceAdded");
    if (templateName != null && templateName.length() > 0) {
      SpaceInst si = adminController.getSpaceInstById(res);

      // Apply the Template profiles
      ArrayList<ComponentInst> acl = si.getAllComponentsInst();
      if (acl != null) {
        for (ComponentInst ci : acl) {
          Map<String, ProfileInst> componentProfilesToCreate = new HashMap<String, ProfileInst>();
          SilverTrace.info("jobStartPagePeas", "JobStartPagePeasRequestRouter.addSpaceInst()",
              "root.MSG_GEN_PARAM_VALUE", "Looking for component " + ci.getLabel() + " - " + ci.
              getName());
          // Add profiles
          for (ProfileInst profileInst : componentProfilesToCreate.values()) {
            adminController.addProfileInst(profileInst);
          }
        }
      }
    }
    // Finally refresh the cache
    m_NavBarMgr.addSpaceInCache(res);

    // Component space storage quota
    initializeComponentSpaceQuota(spaceInst);

    // Data storage quota
    initializeDataStorageQuota(spaceInst);

    return res;
  }

  public String updateSpaceInst(SpaceInst spaceInst) {
    SilverTrace.spy("jobStartPagePeas", "JobStartPagePeasSessionController.updateSpaceInst()",
        spaceInst.getId(), "SP", spaceInst.getName(), getUserId(), SilverTrace.SPY_ACTION_UPDATE);

    spaceInst.setUpdaterUserId(getUserId());
    String res = adminController.updateSpaceInst(spaceInst);
    initializeComponentSpaceQuota(spaceInst);
    initializeDataStorageQuota(spaceInst);
    return res;
  }

  /**
   * Initializing component space quota
   * @param space
   */
  public void initializeComponentSpaceQuota(final SpaceInst space) {
<<<<<<< HEAD
    if (isUserAdmin() && JobStartPagePeasSettings.COMPONENT_SPACE_QUOTA_ACTIVATED) {
=======
    if (JobStartPagePeasSettings.componentsInSpaceQuotaActivated) {
>>>>>>> 87a137e1
      try {
        SpaceServiceFactory.getComponentSpaceQuotaService().initialize(
            ComponentSpaceQuotaKey.from(space), space.getComponentSpaceQuota().getMaxCount());
      } catch (QuotaException qe) {
        throw new QuotaRuntimeException("Space", SilverpeasRuntimeException.ERROR, qe.getMessage(),
            qe);
      }
    }
  }

  /**
   * Initializing data storage quota
   * @param space
   */
  public void initializeDataStorageQuota(final SpaceInst space) {
    if (isUserAdmin() && JobStartPagePeasSettings.dataStorageInSpaceQuotaActivated) {
      try {
        SpaceServiceFactory.getDataStorageSpaceQuotaService().initialize(
            DataStorageSpaceQuotaKey.from(space), space.getDataStorageQuota().getMaxCount());
      } catch (QuotaException qe) {
        throw new QuotaRuntimeException("Space", SilverpeasRuntimeException.ERROR, qe.getMessage(),
            qe);
      }
    }
  }

  private boolean isRemovingSpaceAllowed(String spaceId) {
    if (isUserAdmin()) {
      // admin can always remove space
      return true;
    } else {
      List<String> spaceIds = Arrays.asList(getUserManageableSpaceIds());
      if (spaceIds == null || spaceIds.isEmpty()) {
        // user is not a space manager
        return false;
      } else {
        // Check if user manages this space or one of its parent
        List<SpaceInst> spaces = getOrganizationController().getSpacePath(spaceId);
        for (SpaceInst spaceInPath : spaces) {
          if (spaceIds.contains(spaceInPath.getId())) {
            return true;
          }
        }
      }
    }
    return false;
  }

  public String deleteSpace(String spaceId) {

    if (!isRemovingSpaceAllowed(spaceId)) {
      SilverTrace.error("jobStartPagePeas",
          "JobStartPagePeasSessionController.deleteSpace()",
          "root.MSG_GEN_PARAM_VALUE", "user #" + getUserId() + " is not allowed to delete space #"
          + spaceId);
      return "";
    } else {
      SpaceInst spaceint1 = adminController.getSpaceInstById(spaceId);
      SilverTrace.spy("jobStartPagePeas",
          "JobStartPagePeasSessionController.deleteSpace()",
          spaceint1.getId(), "SP", spaceint1.getName(),
          getUserDetail().getId(), SilverTrace.SPY_ACTION_DELETE);

      boolean definitiveDelete = !JobStartPagePeasSettings.isBasketEnable;
      if (JobStartPagePeasSettings.isBasketEnable && isUserAdmin()) {
        definitiveDelete = !JobStartPagePeasSettings.useBasketWhenAdmin;
      }

      String res = adminController.deleteSpaceInstById(spaceint1.getId(),
          definitiveDelete);

      m_NavBarMgr.removeSpaceInCache(res);
      if (isManagedSpaceRoot()) {
        setManagedSpaceId(null, true);
      } else {
        setManagedSpaceId(getSpaceId(), true);
      }
      return res;
    }
  }

  public void recoverSpaceRights(String spaceId) throws AdminException {
    Recover recover = new Recover();
    if (spaceId == null) {
      recover.recoverRights();
    } else if (StringUtil.isDefined(spaceId)) {
      recover.recoverSpaceRights(spaceId);
    }
  }

  /*********************** Gestion des managers d'espaces *****************************************/
  public String getSpaceProfileName(SpaceInst spaceint1) {
    ArrayList<SpaceProfileInst> m_Profile = spaceint1.getAllSpaceProfilesInst();
    int i = 0;
    SpaceProfileInst m_SpaceProfileInst = null;
    String name = "";
    if (i < m_Profile.size()) {// seulement le premier profil (manager)
      m_SpaceProfileInst = m_Profile.get(i);
      name = m_SpaceProfileInst.getLabel();
    }
    SilverTrace.info("jobStartPagePeas",
        "JobStartPagePeasSessionController.getSpaceProfileName()",
        "root.MSG_GEN_PARAM_VALUE", "name avant= " + name);

    if (name != null) {
      if (name.equals("")) {
        name = getMultilang().getString("Manager");
      }
    } else {
      name = getMultilang().getString("Manager");
    }

    SilverTrace.info("jobStartPagePeas",
        "JobStartPagePeasSessionController.getSpaceProfileName()",
        "root.MSG_GEN_PARAM_VALUE", "name après = " + name);
    return name;
  }

  // arrayList de String
  private List<String> getAllCurrentGroupIdSpace(String role) {
    SpaceProfileInst m_SpaceProfileInst = getSpaceInstById().getSpaceProfileInst(role);
    if (m_SpaceProfileInst != null) {
      return m_SpaceProfileInst.getAllGroups();
    }

    return new ArrayList<String>();
  }

  // arrayList de Group
  public List<Group> getAllCurrentGroupSpace(String role) {
    SpaceProfileInst m_SpaceProfileInst = getSpaceInstById().getSpaceProfileInst(role);
    return getGroupsFromSpaceProfile(m_SpaceProfileInst);
  }

  // arrayList de String
  private List<String> getAllCurrentUserIdSpace(String role) {
    SpaceProfileInst m_SpaceProfileInst = getSpaceInstById().getSpaceProfileInst(role);
    if (m_SpaceProfileInst != null) {
      return m_SpaceProfileInst.getAllUsers();
    }

    return new ArrayList<String>();
  }

  // List de userDetail
  public List<UserDetail> getAllCurrentUserSpace(String role) {
    SpaceProfileInst m_SpaceProfileInst = getSpaceInstById().getSpaceProfileInst(role);
    return getUsersFromSpaceProfile(m_SpaceProfileInst);
  }

  private List<UserDetail> getUsersFromSpaceProfile(SpaceProfileInst profile) {
    List<UserDetail> res = new ArrayList<UserDetail>();
    if (profile != null) {
      List<String> alUserIds = profile.getAllUsers();
      for (String alUserId : alUserIds) {
        UserDetail userDetail = adminController.getUserDetail(alUserId);
        if (!res.contains(userDetail)) {
          res.add(userDetail);
        }
      }
    }
    return res;
  }

  private List<Group> getGroupsFromSpaceProfile(SpaceProfileInst profile) {
    List<Group> res = new ArrayList<Group>();
    if (profile != null) {
      List<String> groupIds = profile.getAllGroups();
      for (String groupId : groupIds) {
        Group group = adminController.getGroupById(groupId);
        if (!res.contains(group)) {
          res.add(group);
        }
      }
    }
    return res;
  }

  public List<UserDetail> getUsersManagerOfParentSpace() {
    List<UserDetail> res = new ArrayList<UserDetail>();
    List<SpaceInst> path = getCurrentSpacePath(true);
    for (SpaceInst space : path) {
      // get managers of each parent space
      res.addAll(getUsersFromSpaceProfile(space.getSpaceProfileInst("Manager")));
    }
    return res;
  }

  public List<Group> getGroupsManagerOfParentSpace() {
    List<Group> res = new ArrayList<Group>();
    List<SpaceInst> path = getCurrentSpacePath(true);
    for (SpaceInst space : path) {
      // get managers of each parent space
      res.addAll(getGroupsFromSpaceProfile(space.getSpaceProfileInst("Manager")));
    }
    return res;
  }

  private List<SpaceInst> getCurrentSpacePath(boolean excludeSpace) {
    List<SpaceInst> path = getOrganizationController().getSpacePath(getSpaceInstById().getId());
    if (!excludeSpace) {
      return path;
    }
    if (path.size() >= 2) {
        // ignore current space
        path.remove(path.size()-1);
        return path;
    }
    return new ArrayList<SpaceInst>();
  }

  // user panel de selection de n groupes et n users
  public void initUserPanelSpaceForGroupsUsers(String compoURL, String role)
      throws SelectionException {
    SpaceInst spaceint1 = getSpaceInstById();
    SpaceProfileInst profile = spaceint1.getSpaceProfileInst(role);

    selection.resetAll();

    String hostSpaceName = getMultilang().getString("JSPP.manageHomePage");
    selection.setHostSpaceName(hostSpaceName);

    PairObject hostComponentName = null;
    String idFather = getSpaceInstById().getDomainFatherId();
    if (idFather != null && !idFather.equals("0")) {// je suis sur un ss-espace
      SpaceInst spaceFather = getSpaceInstById(idFather);
      hostComponentName = new PairObject(spaceFather.getName() + " > " + getSpaceInstById().
          getName(), null);
    } else {
      hostComponentName = new PairObject(getSpaceInstById().getName(), null);
    }
    selection.setHostComponentName(hostComponentName);

    String nameProfile = null;
    if (profile == null) {
      nameProfile = getMultilang().getString("JSPP." + role);
    } else {
      nameProfile = profile.getLabel();
      if (!StringUtil.isDefined(nameProfile)) {
        nameProfile = getMultilang().getString("JSPP." + role);
      }
    }
    ResourceLocator generalMessage = GeneralPropertiesManager.getGeneralMultilang(getLanguage());
    PairObject[] hostPath = { new PairObject(nameProfile + " > " + generalMessage.getString(
        "GML.selection"), null) };
    selection.setHostPath(hostPath);

    String hostUrl = compoURL + "EffectiveUpdateSpaceProfile?Role=" + role;
    if (profile == null) // creation
    {
      hostUrl = compoURL + "EffectiveCreateSpaceProfile?Role=" + role;
    }
    SilverTrace.info("jobStartPagePeas",
        "JobStartPagePeasSessionController.initUserPanelSpaceForGroupsUsers()",
        "root.MSG_GEN_PARAM_VALUE", "compoURL = " + compoURL + " hostSpaceName=" + hostSpaceName
        + " hostComponentName=" + getSpaceInstById().
        getName() + " hostUrlTest=" + hostUrl);
    selection.setGoBackURL(hostUrl);
    selection.setCancelURL(compoURL + "CancelCreateOrUpdateSpaceProfile?Role=" + role);

    List<String> users = getAllCurrentUserIdSpace(role);
    List<String> groups = getAllCurrentGroupIdSpace(role);
    selection.setSelectedElements(users.toArray(new String[users.size()]));
    selection.setSelectedSets(groups.toArray(new String[groups.size()]));
  }

  public void createSpaceRole(String role) {
    // Create the profile
    SpaceProfileInst spaceProfileInst = new SpaceProfileInst();
    spaceProfileInst.setName(role);
    if (role.equals("Manager")) {
      spaceProfileInst.setLabel("Manager d'espace");
    }
    spaceProfileInst.setSpaceFatherId(getSpaceInstById().getId());

    setGroupsAndUsers(spaceProfileInst, selection.getSelectedSets(), selection
        .getSelectedElements());

    SilverTrace.spy("jobStartPagePeas", "JobStartPagePeasSC.createSpaceRole", spaceProfileInst.
        getSpaceFatherId(), "N/A", spaceProfileInst.getName(), getUserId(),
        SilverTrace.SPY_ACTION_CREATE);

    // Add the profile
    adminController.addSpaceProfileInst(spaceProfileInst, getUserId());
  }

  public void updateSpaceRole(String role) {
    // Update the profile
    SpaceInst spaceint1 = getSpaceInstById();
    SpaceProfileInst m_SpaceProfileInst = spaceint1.getSpaceProfileInst(role);

    SpaceProfileInst spaceProfileInst = new SpaceProfileInst();
    spaceProfileInst.setId(m_SpaceProfileInst.getId());
    spaceProfileInst.setSpaceFatherId(spaceint1.getId());
    spaceProfileInst.setName(m_SpaceProfileInst.getName());

    setGroupsAndUsers(spaceProfileInst, selection.getSelectedSets(), selection
        .getSelectedElements());

    SilverTrace.spy("jobStartPagePeas", "JobStartPagePeasSC.updateSpaceRole", spaceProfileInst.
        getSpaceFatherId(), "N/A", spaceProfileInst.getName(), getUserId(),
        SilverTrace.SPY_ACTION_UPDATE);

    // Update the profile
    adminController.updateSpaceProfileInst(spaceProfileInst, getUserId());
  }

  public void deleteSpaceRole(String role) {
    // Delete the space profile
    SpaceProfileInst m_SpaceProfileInst = getSpaceInstById().getSpaceProfileInst(
        role);
    if (m_SpaceProfileInst != null) {
      SilverTrace.spy("jobStartPagePeas", "JobStartPagePeasSC.deleteSpaceRole", m_SpaceProfileInst.
          getSpaceFatherId(), "N/A", m_SpaceProfileInst.getName(), getUserId(),
          SilverTrace.SPY_ACTION_DELETE);
      adminController.deleteSpaceProfileInst(m_SpaceProfileInst.getId(), getUserId());
    }
  }

  public void updateSpaceManagersDescription(SpaceProfileInst spaceProfileInst) {
    SilverTrace.spy("jobStartPagePeas",
        "JobStartPagePeasSC.updateSpaceManagersDescription", spaceProfileInst.getSpaceFatherId(),
        "N/A", spaceProfileInst.getName(), getUserId(),
        SilverTrace.SPY_ACTION_UPDATE);

    // Update the profile description
    adminController.updateSpaceProfileInst(spaceProfileInst, getUserId());
  }

  /*********************** Gestion de la corbeille *****************************************/
  public List<SpaceInstLight> getRemovedSpaces() {
    List<SpaceInstLight> removedSpaces = adminController.getRemovedSpaces();
    SpaceInstLight space = null;
    String name = null;
    for (int s = 0; removedSpaces != null && s < removedSpaces.size(); s++) {
      space = removedSpaces.get(s);
      space.setRemoverName(getOrganizationController().getUserDetail(String.valueOf(space.
          getRemovedBy())).getDisplayedName());
      space.setPath(adminController.getPathToSpace(space.getFullId(), false));

      // Remove suffix
      name = space.getName();
      name = name.substring(0, name.indexOf(Admin.basketSuffix));
      space.setName(name);
    }
    return removedSpaces;
  }

  public List<ComponentInstLight> getRemovedComponents() {
    List<ComponentInstLight> removedComponents = adminController.getRemovedComponents();
    ComponentInstLight component = null;
    String name = null;
    for (int s = 0; removedComponents != null && s < removedComponents.size(); s++) {
      component = removedComponents.get(s);
      component.setRemoverName(getOrganizationController().getUserDetail(String.valueOf(component.
          getRemovedBy())).getDisplayedName());
      component.setPath(adminController.getPathToComponent(component.getId()));

      // Remove suffix
      name = component.getLabel();
      name = name.substring(0, name.indexOf(Admin.basketSuffix));
      component.setLabel(name);
    }
    return removedComponents;
  }

  public void restoreSpaceFromBin(String spaceId) {
    adminController.restoreSpaceFromBasket(spaceId);

    // Display restored space in navBar
    m_NavBarMgr.resetAllCache();
  }

  public void deleteSpaceInBin(String spaceId) {
    adminController.deleteSpaceInstById(spaceId, true);
  }

  public void restoreComponentFromBin(String componentId) {
    adminController.restoreComponentFromBasket(componentId);
  }

  public void deleteComponentInBin(String componentId) {
    adminController.deleteComponentInst(componentId, true);
  }

  /*********************** Gestion des composants *****************************************/
  public ComponentInst[] getBrotherComponents(boolean isNew) {
    ArrayList<ComponentInst> arc = getSpaceInstById().getAllComponentsInst();
    if (arc == null || arc.isEmpty()) {
      return ArrayUtil.EMPTY_COMPONENT_INSTANCE_ARRAY;
    }
    if (isNew) {
      m_BrothersComponents = new ComponentInst[arc.size()];
    } else {
      m_BrothersComponents = new ComponentInst[arc.size() - 1];
    }
    int j = 0;
    for (ComponentInst theComponent : arc) {
      SilverTrace.info("jobStartPagePeas",
          "JobStartPagePeasSesionController.getBrotherComponents()",
          "root.MSG_GEN_PARAM_VALUE", "Current = '" + getManagedInstanceId() + "' Loop = '"
          + theComponent.getId() + "'");
      if (isNew || !theComponent.getId().equals(getManagedInstanceId())) {
        m_BrothersComponents[j++] = theComponent;
      }
    }
    Arrays.sort(m_BrothersComponents);
    return m_BrothersComponents;
  }

  // get all components in the space
  public ComponentInst[] getComponentsOfSpace(String spaceId) {
    ArrayList<ComponentInst> arc = getSpaceInstById(spaceId).getAllComponentsInst();
    if (arc == null || arc.isEmpty()) {
      return ArrayUtil.EMPTY_COMPONENT_INSTANCE_ARRAY;
    }
    ComponentInst[] m_Components = new ComponentInst[arc.size()];
    int j = 0;
    for (ComponentInst theComponent : arc) {
      SilverTrace.info("jobStartPagePeas",
          "JobStartPagePeasSesionController.getComponentsOfSpace()",
          "root.MSG_GEN_PARAM_VALUE", "Current = '" + getManagedInstanceId() + "' Loop = '"
          + theComponent.getId() + "'");
      m_Components[j++] = theComponent;
    }
    Arrays.sort(m_BrothersComponents);
    return m_Components;
  }

  public void setComponentPlace(String idComponentBefore) {
    int orderNum = 0;
    int i = 0;
    ComponentInst theComponent = getComponentInst(getManagedInstanceId());

    for (i = 0; i < m_BrothersComponents.length; i++) {
      if (idComponentBefore.equals(m_BrothersComponents[i].getId())) {
        theComponent.setOrderNum(orderNum);
        adminController.updateComponentOrderNum(theComponent.getId(), orderNum);
        orderNum++;
      }
      if (m_BrothersComponents[i].getOrderNum() != orderNum) {
        m_BrothersComponents[i].setOrderNum(orderNum);
        adminController.updateComponentOrderNum(m_BrothersComponents[i].getId(),
            orderNum);
      }
      orderNum++;
    }
    if (orderNum == i) {
      theComponent.setOrderNum(orderNum);
      adminController.updateComponentOrderNum(theComponent.getId(), orderNum);
      orderNum++;
    }
    m_NavBarMgr.resetSpaceCache(getManagedSpaceId());
  }

  public void setMoveComponentToSpace(ComponentInst component,
      String destinationSpaceId, String idComponentBefore) throws AdminException {
    SilverTrace.info("jobStartPagePeas",
        "JobStartPagePeasSessionController.setMoveComponentToSpace()",
        "root.MSG_GEN_PARAM_VALUE",
        "component = " + component.getId() + " espace dest:" + destinationSpaceId
        + " idComponentBefore=" + idComponentBefore);
    String originSpace = component.getDomainFatherId();
    ComponentInst[] m_destBrothersComponents = getDestBrotherComponents(
        destinationSpaceId, true, component.getId());
    adminController.moveComponentInst(destinationSpaceId, component.getId(),
        idComponentBefore, m_destBrothersComponents);
    // The destination Space becomes the managed space
    setManagedSpaceId(originSpace, false);
    m_NavBarMgr.resetAllCache();
  }

  public ComponentInst[] getDestBrotherComponents(String spaceId, boolean isNew, String componentId) {
    ComponentInst[] m_DestBrothersComponents;

    ArrayList<ComponentInst> arc = getSpaceInstById(spaceId).getAllComponentsInst();

    if (arc == null || arc.isEmpty()) {
      return ArrayUtil.EMPTY_COMPONENT_INSTANCE_ARRAY;
    }
    if (isNew) {
      m_DestBrothersComponents = new ComponentInst[arc.size()];
    } else {
      m_DestBrothersComponents = new ComponentInst[arc.size() - 1];
    }
    int j = 0;
    for (ComponentInst theComponent : arc) {
      SilverTrace.info("jobStartPagePeas",
          "JobStartPagePeasSesionController.getDestBrotherComponents()",
          "root.MSG_GEN_PARAM_VALUE", "Current = '" + componentId + "' Loop = '" + theComponent.
          getId() + "'");
      if (isNew || !theComponent.getId().equals(componentId)) {
        m_DestBrothersComponents[j++] = theComponent;
      }
    }
    Arrays.sort(m_BrothersComponents);
    return m_DestBrothersComponents;
  }

  public WAComponent[] getAllComponents() {
    // liste des composants triés ordre alphabétique
    Map<String, WAComponent> resTable = adminController.getAllComponents();
    WAComponent[] componentsModels = resTable.values().toArray(new WAComponent[resTable.size()]);
    Arrays.sort(componentsModels, new Comparator<WAComponent>() {

      @Override
      public int compare(WAComponent o1, WAComponent o2) {
        String valcomp1 = o1.getSuite() + o1.getLabel().get(I18NHelper.defaultLanguage);
        String valcomp2 = o2.getSuite() + o2.getLabel().get(I18NHelper.defaultLanguage);
        return valcomp1.toUpperCase().compareTo(valcomp2.toUpperCase());
        }
            });
    return componentsModels;
  }

  public List<LocalizedComponent> getAllLocalizedComponents() {
    // liste des composants triés ordre alphabétique
    Map<String, WAComponent> resTable = adminController.getAllComponents();
    List<LocalizedComponent> result = new ArrayList<LocalizedComponent>(resTable.size());
    for (WAComponent component : resTable.values()) {
      result.add(new LocalizedComponent(component, getLanguage()));
    }
    Collections.sort(result, new Comparator<LocalizedComponent>() {

      @Override
      public int compare(LocalizedComponent o1, LocalizedComponent o2) {
        String valcomp1 = o1.getSuite() + o1.getLabel();
        String valcomp2 = o2.getSuite() + o2.getLabel();
        return valcomp1.toUpperCase().compareTo(valcomp2.toUpperCase());
        }
            });
    return result;
  }

  public WAComponent getComponentByName(String name) {
    WAComponent[] compos = getAllComponents();
    if (compos != null) {
      for (WAComponent compo : compos) {
        if (compo.getName().equals(name)) {
          return compo;
        }
      }
    }
    return null;
  }

  public String addComponentInst(ComponentInst componentInst) throws QuotaException {
    SilverTrace.spy("jobStartPagePeas",
        "JobStartPagePeasSessionController.addComponentInst()",
        componentInst.getDomainFatherId(), "CMP", componentInst.getLabel(),
        getUserDetail().getId(), SilverTrace.SPY_ACTION_CREATE);

    componentInst.setCreatorUserId(getUserId());
    return adminController.addComponentInst(componentInst);
  }

  public ComponentInst getComponentInst(String sInstanceId) {
    ComponentInst component = adminController.getComponentInst(sInstanceId);

    component.setCreator(getUserDetail(component.getCreatorUserId()));
    component.setUpdater(getUserDetail(component.getUpdaterUserId()));
    component.setRemover(getUserDetail(component.getRemoverUserId()));

    return component;
  }

  public String updateComponentInst(ComponentInst componentInst) {
    SilverTrace.spy("jobStartPagePeas",
        "JobStartPagePeasSessionController.updateComponentInst()",
        componentInst.getDomainFatherId(), componentInst.getId(), componentInst.getLabel(),
        getUserDetail().getId(), SilverTrace.SPY_ACTION_UPDATE);

    componentInst.setUpdaterUserId(getUserId());
    return adminController.updateComponentInst(componentInst);
  }

  public String deleteComponentInst(String sInstanceId) {
    SilverTrace.spy("jobStartPagePeas",
        "JobStartPagePeasSessionController.deleteComponentInst()",
        "CMP", sInstanceId, "",
        getUserDetail().getId(), SilverTrace.SPY_ACTION_DELETE);

    boolean definitiveDelete = !JobStartPagePeasSettings.isBasketEnable;
    if (JobStartPagePeasSettings.isBasketEnable && isUserAdmin()) {
      definitiveDelete = !JobStartPagePeasSettings.useBasketWhenAdmin;
    }

    return adminController.deleteComponentInst(sInstanceId, definitiveDelete);
  }

  // ArrayList de ProfileInst dont l'id est vide ou pas
  // role non cree : id vide - name - label (identique à name)
  // role cree : id non vide - name - label
  public List<ProfileInst> getAllProfiles(ComponentInst m_FatherComponentInst) {
    ArrayList<ProfileInst> alShowProfile = new ArrayList<ProfileInst>();
    String sComponentName = m_FatherComponentInst.getName();
    // profils dispo
    String[] asAvailProfileNames = adminController.getAllProfilesNames(sComponentName);
    for (String profileName : asAvailProfileNames) {
      SilverTrace.info("jobStartPagePeas",
          "JobStartPagePeasSessionController.getAllProfilesNames()",
          "root.MSG_GEN_PARAM_VALUE",
          "asAvailProfileNames = " + profileName);
      boolean bFound = false;

      ProfileInst profile = m_FatherComponentInst.getProfileInst(profileName);
      if (profile != null) {
        bFound = true;
        setProfileLabel(sComponentName, profileName, profile);
        alShowProfile.add(profile);
      }

      if (!bFound) {
        profile = new ProfileInst();
        profile.setName(profileName);
        setProfileLabel(sComponentName, profileName, profile);
        alShowProfile.add(profile);
      }
    }
    return alShowProfile;

  }

  private void setProfileLabel(String sComponentName, String profileName, ProfileInst profile) {
    String label = adminController.getProfileLabelfromName(sComponentName, profileName,
        getLanguage());
    if (!StringUtil.isDefined(label)) {
      label = adminController.getProfileLabelfromName(sComponentName, profileName,
          DisplayI18NHelper.getDefaultLanguage());
    }
    if (StringUtil.isDefined(label)) {
      profile.setLabel(label);
    }
  }

  public ProfileInst getProfile(String sProfileId, String sProfileName,
      String sProfileLabel) {
    if (StringUtil.isDefined(sProfileId)) {
      return adminController.getProfileInst(sProfileId);
    }
    ProfileInst res = new ProfileInst();
    res.setName(sProfileName);
    res.setLabel(sProfileLabel);
    return res;
  }

  public List<UserDetail> getAllCurrentUserInstance() {
    return userIds2users(getManagedProfile().getAllUsers());
  }

  public List<Group> getAllCurrentGroupInstance() {
    List<String> alGroupIds = getManagedProfile().getAllGroups();

    return groupIds2groups(alGroupIds);
  }

  public List<Group> groupIds2groups(List<String> groupIds) {
    List<Group> res = new ArrayList<Group>();
    Group theGroup = null;

    for (int nI = 0; groupIds != null && nI < groupIds.size(); nI++) {
      theGroup = adminController.getGroupById(groupIds.get(nI));
      if (theGroup != null) {
        res.add(theGroup);
      }
    }

    return res;
  }

  public List<UserDetail> userIds2users(List<String> userIds) {
    List<UserDetail> res = new ArrayList<UserDetail>();
    UserDetail user = null;

    for (int nI = 0; userIds != null && nI < userIds.size(); nI++) {
      user = getUserDetail(userIds.get(nI));
      if (user != null) {
        res.add(user);
      }
    }

    return res;
  }

  // user panel de selection de n groupes et n users
  public void initUserPanelInstanceForGroupsUsers(String compoURL) throws
      SelectionException {
    String profileId = getManagedProfile().getId();
    String profile = getManagedProfile().getLabel();
    SilverTrace.info("jobStartPagePeas",
        "JobStartPagePeasSessionController.initUserPanelInstanceForGroupsUsers()",
        "root.MSG_GEN_PARAM_VALUE", "profile = " + profile);
    String labelProfile = getMultilang().getString(profile.replace(' ', '_'));
    SilverTrace.info("jobStartPagePeas",
        "JobStartPagePeasSessionController.initUserPanelInstanceForGroupsUsers()",
        "root.MSG_GEN_PARAM_VALUE", "labelProfile = " + labelProfile);
    if (!StringUtil.isDefined(labelProfile)) {
      labelProfile = profile;
    }

    selection.resetAll();

    String hostSpaceName = getMultilang().getString("JSPP.manageHomePage");
    selection.setHostSpaceName(hostSpaceName);

    PairObject hostComponentName = null;
    SpaceInst space = getSpaceInstById();
    if (space != null) {
      String idFather = space.getDomainFatherId();
      if (idFather != null && !idFather.equals("0")) {// je suis sur un ss-espace
        SpaceInst spaceFather = getSpaceInstById(idFather);
        hostComponentName = new PairObject(spaceFather.getName() + " > " + getSpaceInstById().
            getName(), null);
      } else {
        hostComponentName = new PairObject(getSpaceInstById().getName(), null);
      }
      selection.setHostComponentName(hostComponentName);
    }

    ResourceLocator generalMessage = GeneralPropertiesManager.getGeneralMultilang(getLanguage());
    String compoName = getComponentInst(getManagedInstanceId()).getLabel();
    PairObject[] hostPath =
        { new PairObject(compoName + " > " + labelProfile + " > " + generalMessage.
        getString("GML.selection"), null) };
    selection.setHostPath(hostPath);

    String hostUrl = compoURL + "EffectiveUpdateInstanceProfile";
    if (!StringUtil.isDefined(profileId)) { // creation
      hostUrl = compoURL + "EffectiveCreateInstanceProfile";
    }
    SilverTrace.info("jobStartPagePeas",
        "JobStartPagePeasSessionController.initUserPanelInstanceForGroupsUsers()",
        "root.MSG_GEN_PARAM_VALUE", "hostUrl=" + hostUrl);
    selection.setGoBackURL(hostUrl);
    selection.setCancelURL(compoURL + "CancelCreateOrUpdateInstanceProfile");
    List<String> users = getManagedProfile().getAllUsers();
    List<String> groups = getManagedProfile().getAllGroups();
    selection.setSelectedElements(users.toArray(new String[users.size()]));
    selection.setSelectedSets(groups.toArray(new String[groups.size()]));
  }

  public void createInstanceProfile() {
    // Create the profile
    ProfileInst profileInst = new ProfileInst();
    SilverTrace.info("jobStartPagePeas",
        "JobStartPagePeasSessionController.createInstanceProfile()",
        "root.MSG_GEN_PARAM_VALUE",
        "name='" + getManagedProfile().getName() + "'");
    profileInst.setName(getManagedProfile().getName());
    profileInst.setLabel(getManagedProfile().getLabel());
    profileInst.setComponentFatherId(getManagedInstanceId());

    // set groupIds and userIds
    setGroupsAndUsers(profileInst, selection.getSelectedSets(), selection.getSelectedElements());

    SilverTrace.spy("jobStartPagePeas",
        "JobStartPagePeasSC.createInstanceProfile", "unknown", profileInst.getComponentFatherId(),
        profileInst.getName(), getUserId(),
        SilverTrace.SPY_ACTION_CREATE);

    // Add the profile
    adminController.addProfileInst(profileInst, getUserId());

    // mise à jour
    setManagedProfile(profileInst);
  }

  public String updateInstanceProfile() {
    // Update the profile
    ProfileInst profile = new ProfileInst();
    profile.setId(getManagedProfile().getId());
    profile.setName(getManagedProfile().getName());
    profile.setLabel(getManagedProfile().getLabel());
    profile.setDescription(getManagedProfile().getDescription());
    profile.setComponentFatherId(getManagedProfile().getComponentFatherId());

    // set groupIds and userIds
    setGroupsAndUsers(profile, selection.getSelectedSets(), selection.getSelectedElements());

    SilverTrace.spy("jobStartPagePeas", "JobStartPagePeasSC.updateInstanceProfile", "unknown",
        profile.getComponentFatherId(), profile.getName(), getUserId(),
        SilverTrace.SPY_ACTION_UPDATE);

    // mise à jour
    setManagedProfile(profile);

    // Update the profile
    return adminController.updateProfileInst(profile, getUserId());
  }

  private void setGroupsAndUsers(ProfileInst profile, String[] groupIds,
      String[] userIds) {
    // groups
    for (int i = 0; groupIds != null && i < groupIds.length; i++) {
      if (groupIds[i] != null && groupIds[i].length() > 0) {
        profile.addGroup(groupIds[i]);
      }
    }

    // users
    for (int i = 0; userIds != null && i < userIds.length; i++) {
      if (userIds[i] != null && userIds[i].length() > 0) {
        profile.addUser(userIds[i]);
      }
    }
  }

  private void setGroupsAndUsers(SpaceProfileInst profile, String[] groupIds,
      String[] userIds) {
    // groups
    for (int i = 0; groupIds != null && i < groupIds.length; i++) {
      if (groupIds[i] != null && groupIds[i].length() > 0) {
        profile.addGroup(groupIds[i]);
      }
    }

    // users
    for (int i = 0; userIds != null && i < userIds.length; i++) {
      if (userIds[i] != null && userIds[i].length() > 0) {
        profile.addUser(userIds[i]);
      }
    }
  }

  public String deleteInstanceProfile() {
    // Update the profile
    ProfileInst profile = new ProfileInst();
    profile.setId(getManagedProfile().getId());
    profile.setName(getManagedProfile().getName());
    profile.setLabel(getManagedProfile().getLabel());
    profile.setDescription(getManagedProfile().getDescription());
    profile.setComponentFatherId(getManagedProfile().getComponentFatherId());

    SilverTrace.spy("jobStartPagePeas", "JobStartPagePeasSC.deleteInstanceProfile", "unknown",
        profile.getComponentFatherId(), profile.getName(), getUserId(),
        SilverTrace.SPY_ACTION_DELETE);

    // mise à jour
    setManagedProfile(profile);

    // Update the profile
    return adminController.updateProfileInst(profile, getUserId());
  }

  public void updateProfileInstanceDescription(String name, String desc) {
    // Update the profile
    ProfileInst profile = new ProfileInst();
    profile.setId(getManagedProfile().getId());
    profile.setName(getManagedProfile().getName());
    profile.setLabel(name);
    profile.setDescription(desc);
    profile.setComponentFatherId(getManagedProfile().getComponentFatherId());
    // groupes
    List<String> groups = getManagedProfile().getAllGroups();
    if (groups != null) {
      for (String group : groups) {
        profile.addGroup(group);
      }
    }
    // users
    List<String> users = getManagedProfile().getAllUsers();
    if (users != null) {
      for (String user : users) {
        profile.addUser(user);
      }
    }
    // mise à jour
    setManagedProfile(profile);
    // Update the profile
    adminController.updateProfileInst(profile);
  }

  /**
   * Copy component
   * @param id
   * @throws RemoteException
   */
  public void copyComponent(String id) throws RemoteException {
    copyOrCutComponent(id, false);
  }

  public void cutComponent(String id) throws RemoteException {
    copyOrCutComponent(id, true);
  }

  private void copyOrCutComponent(String id, boolean cut) throws RemoteException {
    ComponentInst componentInst = getComponentInst(id);
    ComponentSelection compoSelect = new ComponentSelection(componentInst);
    compoSelect.setCutted(cut);
    SilverTrace.info("jobStartPagePeas", "JobStartPagePeasSessionController.copyComponent()",
        "root.MSG_GEN_PARAM_VALUE", "clipboard = " + getClipboardName() + "' count="
        + getClipboardCount());
    addClipboardSelection(compoSelect);
  }

  public void copySpace(String id) throws RemoteException {
    copyOrCutSpace(id, false);
  }

  public void cutSpace(String id) throws RemoteException {
    copyOrCutSpace(id, true);
  }

  private void copyOrCutSpace(String id, boolean cut) throws RemoteException {
    SpaceInst space = getSpaceInstById(id);
    SpaceSelection spaceSelect = new SpaceSelection(space);
    spaceSelect.setCutted(cut);
    SilverTrace.info("jobStartPagePeas", "JobStartPagePeasSessionController.copyOrCutSpace()",
        "root.MSG_GEN_PARAM_VALUE", "clipboard = " + getClipboardName() + "' count="
        + getClipboardCount());
    addClipboardSelection(spaceSelect);
  }

  /**
   * Paste component(s) copied
   * @throws RemoteException
   * @throws JobStartPagePeasException
   */
  public void paste() throws RemoteException, JobStartPagePeasException {
    try {
      SilverTrace.info("jobStartPagePeas",
          "JobStartPagePeasSessionController.pasteComponent()",
          "root.MSG_GEN_PARAM_VALUE", "clipboard = " + getClipboardName() + " count="
          + getClipboardCount());
      Collection<ClipboardSelection> clipObjects = getClipboardSelectedObjects();
      for (ClipboardSelection clipObject : clipObjects) {
        if (clipObject != null) {
          if (clipObject.isDataFlavorSupported(ComponentSelection.ComponentDetailFlavor)) {
            ComponentInst compo = (ComponentInst) clipObject.getTransferData(
                ComponentSelection.ComponentDetailFlavor);
            if (clipObject.isCutted()) {
              moveComponent(compo.getId());
            } else {
              pasteComponent(compo.getId());
            }
          } else if (clipObject.isDataFlavorSupported(SpaceSelection.SpaceFlavor)) {
            SpaceInst space = (SpaceInst) clipObject.getTransferData(SpaceSelection.SpaceFlavor);
            if (clipObject.isCutted()) {
              moveSpace(space.getId());
            } else {
              pasteSpace(space.getId());
            }
          }
          if (clipObject.isCutted()) {
            m_NavBarMgr.resetAllCache();
          }
        }
      }
    } catch (Exception e) {
      throw new JobStartPagePeasException("JobStartPagePeasSessionController.paste()",
          SilverpeasRuntimeException.ERROR, "jobStartPagePeas.EX_PASTE_ERROR", e);
    }
    clipboardPasteDone();
  }

  /**
   * Paste component with profiles
   * @param componentId
   * @throws JobStartPagePeasException
   */
  public void pasteComponent(String componentId) throws JobStartPagePeasException {
    try {
      String sComponentId = adminController.copyAndPasteComponent(componentId, getManagedSpaceId(),
          getUserId());
      // Adding ok
      if (StringUtil.isDefined(sComponentId)) {
        setManagedInstanceId(sComponentId);
        refreshCurrentSpaceCache();
      }
    } catch (Exception e) {
      throw new JobStartPagePeasException("JobStartPagePeasSessionController.pasteComponent()",
          SilverpeasRuntimeException.ERROR, "jobStartPagePeas.EX_PASTE_ERROR",
          "componentId = " + componentId + " in space " + getManagedSpaceId(), e);
    }
  }

  private void moveComponent(String componentId) throws AdminException {
    adminController.moveComponentInst(getManagedSpaceId(), componentId, null, null);
  }

  private void pasteSpace(String spaceId) throws JobStartPagePeasException {
    try {
      String newSpaceId = adminController.copyAndPasteSpace(spaceId, getManagedSpaceId(),
          getUserId());
      if (StringUtil.isDefined(newSpaceId)) {
        if (StringUtil.isDefined(getManagedSpaceId())) {
          refreshCurrentSpaceCache();
        } else {
          m_NavBarMgr.addSpaceInCache(newSpaceId);
        }
      }
    } catch (Exception e) {
      throw new JobStartPagePeasException(
          "JobStartPagePeasSessionController.pasteSpace()",
          SilverpeasRuntimeException.ERROR, "jobStartPagePeas.EX_PASTE_ERROR",
          "spaceId = " + spaceId + " in space " + getManagedSpaceId(), e);
    }
  }

  private void moveSpace(String spaceId) throws AdminException {
    moveSpace(spaceId, getManagedSpaceId());
  }

  public void moveSpace(String spaceId, String targetSpaceId) throws AdminException {
    adminController.moveSpace(spaceId, targetSpaceId);
  }

  public int getCurrentSpaceMaintenanceState() {
    if (isAppInMaintenance()) {
      return JobStartPagePeasSessionController.MAINTENANCE_PLATFORM;
    }
    if (isSpaceInMaintenance(getManagedSpaceId())) {
      return JobStartPagePeasSessionController.MAINTENANCE_THISSPACE;
    }
    // check if a parent is is maintenance
    List<SpaceInst> spaces = getOrganizationController().getSpacePath(getManagedSpaceId());
    for (SpaceInst space : spaces) {
      if (isSpaceInMaintenance(space.getId())) {
        return JobStartPagePeasSessionController.MAINTENANCE_ONEPARENT;
      }
    }
    return JobStartPagePeasSessionController.MAINTENANCE_OFF;
  }

  public void setScope(int scope) {
    this.scope = scope;
  }

  public int getScope() {
    return scope;
  }

  /**
   * Return the silverpeas template linked to JobStartPage module
   * @return a SilverpeasTemplate
   */
  public SilverpeasTemplate getSilverpeasTemplate() {
    Properties configuration = new Properties(templateConfiguration);
    SilverpeasTemplate template = SilverpeasTemplateFactory.createSilverpeasTemplate(configuration);
    return template;
  }

}<|MERGE_RESOLUTION|>--- conflicted
+++ resolved
@@ -468,13 +468,8 @@
       }
     }
 
-<<<<<<< HEAD
     // Component space quota
-    if (isUserAdmin() && JobStartPagePeasSettings.COMPONENT_SPACE_QUOTA_ACTIVATED &&
-=======
-    // Data storage quota
     if (isUserAdmin() && JobStartPagePeasSettings.componentsInSpaceQuotaActivated &&
->>>>>>> 87a137e1
         StringUtil.isDefined(m_componentSpaceQuotaMaxCount)) {
       try {
         spaceInst.setComponentSpaceQuotaMaxCount(Integer.valueOf(m_componentSpaceQuotaMaxCount));
@@ -577,11 +572,7 @@
    * @param space
    */
   public void initializeComponentSpaceQuota(final SpaceInst space) {
-<<<<<<< HEAD
-    if (isUserAdmin() && JobStartPagePeasSettings.COMPONENT_SPACE_QUOTA_ACTIVATED) {
-=======
-    if (JobStartPagePeasSettings.componentsInSpaceQuotaActivated) {
->>>>>>> 87a137e1
+    if (isUserAdmin() && JobStartPagePeasSettings.componentsInSpaceQuotaActivated) {
       try {
         SpaceServiceFactory.getComponentSpaceQuotaService().initialize(
             ComponentSpaceQuotaKey.from(space), space.getComponentSpaceQuota().getMaxCount());
