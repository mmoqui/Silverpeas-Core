--- conflicted
+++ resolved
@@ -74,16 +74,10 @@
     } catch (Exception ex) {
     }
     if (isDefined(instanceId)) {
-<<<<<<< HEAD
-      OrganizationController controller = OrganizationControllerFactory.getFactory().
-          getOrganizationController();
-      if (!controller.isComponentExist(instanceId) && !controller.isToolAvailable(instanceId)
-          && !controller.isAdminTool(instanceId)) {
-=======
-      OrganisationController controller = OrganisationControllerFactory.getFactory().
-              getOrganisationController();
-      if (!controller.isComponentExist(instanceId) && !controller.isToolAvailable(instanceId)) {
->>>>>>> d86f954c
+      OrganisationController controller =
+          OrganisationControllerFactory.getFactory().getOrganisationController();
+      if (!controller.isComponentExist(instanceId) && !controller.isToolAvailable(instanceId) &&
+          !controller.isAdminTool(instanceId)) {
         throw new WebApplicationException(Response.Status.NOT_FOUND);
       }
     }
