/**
 * Copyright (C) 2000 - 2012 Silverpeas
 *
 * This program is free software: you can redistribute it and/or modify
 * it under the terms of the GNU Affero General Public License as
 * published by the Free Software Foundation, either version 3 of the
 * License, or (at your option) any later version.
 *
 * As a special exception to the terms and conditions of version 3.0 of
 * the GPL, you may redistribute this Program in connection with Free/Libre
 * Open Source Software ("FLOSS") applications as described in Silverpeas's
 * FLOSS exception.  You should have received a copy of the text describing
 * the FLOSS exception, and it is also available here:
 * "http://www.silverpeas.org/legal/licensing"
 *
 * This program is distributed in the hope that it will be useful,
 * but WITHOUT ANY WARRANTY; without even the implied warranty of
 * MERCHANTABILITY or FITNESS FOR A PARTICULAR PURPOSE.  See the
 * GNU Affero General Public License for more details.
 *
 * You should have received a copy of the GNU Affero General Public License
 * along with this program.  If not, see <http://www.gnu.org/licenses/>.
 */

package com.silverpeas.jobDomainPeas;

import java.sql.Connection;
import java.sql.ResultSet;
import java.sql.SQLException;
import java.sql.Statement;
import java.util.ArrayList;
import java.util.Collection;

import com.stratelia.silverpeas.silvertrace.SilverTrace;
import com.stratelia.webactiv.beans.admin.AdminController;
import com.stratelia.webactiv.beans.admin.Domain;
import com.stratelia.webactiv.beans.admin.Group;
import com.stratelia.webactiv.beans.admin.UserDetail;
import com.stratelia.webactiv.beans.admin.UserFull;
import com.stratelia.webactiv.util.DBUtil;
import com.stratelia.webactiv.util.JNDINames;
import com.stratelia.webactiv.util.ResourceLocator;
import com.stratelia.webactiv.util.exception.SilverpeasException;

/**
 * Class declaration Get connections data from database
 * @author
 */
public class JobDomainPeasDAO {

  private static final String DB_NAME = JNDINames.SILVERPEAS_DATASOURCE;

  /**
<<<<<<< HEAD
=======
   * Création de la table Domain<domainName>_Group
   * @param domainName
   * @throws SQLException
   * @see
   */
  public static void createTableDomain_Group(String domainName)
      throws SQLException {
    SilverTrace
        .info("jobDomainPeas", "JobDomainPeasDAO.createTableDomain_Group",
            "root.MSG_GEN_ENTER_METHOD");

    String createQuery = " CREATE TABLE Domain" + domainName + "_Group " + "("
        + "	id int NOT NULL ," + "	superGroupId int NULL ,"
        + "	name varchar(100) NOT NULL ," + "	description varchar(400) NULL ,"
        + "	grSpecificInfo varchar(50) NULL" + ")";

    Statement stmt = null;
    Connection myCon = getConnection();

    try {
      stmt = myCon.createStatement();
      stmt.executeUpdate(createQuery);
    } finally {
      DBUtil.close(stmt);
      freeConnection(myCon);
    }
  }

  /**
   * Suppression de la table Domain<domainName>_Group
   * @param domainName
   * @throws SQLException
   * @see
   */
  public static void dropTableDomain_Group(String domainName)
      throws SQLException {
    SilverTrace.info("jobDomainPeas", "JobDomainPeasDAO.dropTableDomain_Group",
        "root.MSG_GEN_ENTER_METHOD");

    String createQuery = " DROP TABLE Domain" + domainName + "_Group ";
    Statement stmt = null;
    Connection myCon = getConnection();

    try {
      stmt = myCon.createStatement();
      stmt.executeUpdate(createQuery);
    } finally {
      DBUtil.close(stmt);
      freeConnection(myCon);
    }
  }

  /**
   * Création de la table Domain<domainName>_User
   * @param domainName
   * @throws SQLException
   * @see
   */
  public static void createTableDomain_User(String domainName)
      throws SQLException {
    SilverTrace.info("jobDomainPeas",
        "JobDomainPeasDAO.createTableDomain_User", "root.MSG_GEN_ENTER_METHOD");

    ResourceLocator propSpecificDomainSQL = new ResourceLocator(
        "com.stratelia.silverpeas.domains.templateDomainSQL", "");
    int numberOfColumns = Integer.parseInt(propSpecificDomainSQL.getString("property.Number"));

    String createQuery = " CREATE TABLE Domain" + domainName + "_User " + "("
        + "id int NOT NULL ," + "firstName varchar(100) NULL ,"
        + "lastName varchar(100) NULL ," + "email varchar(200) NULL ,"
        + "login varchar(20) NOT NULL ," + "password varchar(32) NULL ,"
        + "passwordValid char(1) NULL ,";

    String nameColumnTable;
    String typeColumnTable;
    for (int i = 1; i <= numberOfColumns; i++) {
      typeColumnTable = propSpecificDomainSQL.getString("property_"
          + String.valueOf(i) + ".Type");
      nameColumnTable = propSpecificDomainSQL.getString("property_"
          + String.valueOf(i) + ".MapParameter");

      createQuery += nameColumnTable + " ";

      if ("BOOLEAN".equals(typeColumnTable)) {
        createQuery += "int NOT NULL DEFAULT (0) ,";
      } else {
        createQuery += "varchar(50) NULL ,";
      }
    }

    createQuery = createQuery.substring(0, createQuery.length() - 2);
    createQuery += ")";

    Statement stmt = null;
    Connection myCon = getConnection();

    try {
      stmt = myCon.createStatement();
      stmt.executeUpdate(createQuery);
    } finally {
      DBUtil.close(stmt);
      freeConnection(myCon);
    }
  }

  /**
   * Suppression de la table Domain<domainName>_User
   * @param domainName
   * @throws SQLException
   * @see
   */
  public static void dropTableDomain_User(String domainName)
      throws SQLException {
    SilverTrace.info("jobDomainPeas", "JobDomainPeasDAO.dropTableDomain_User",
        "root.MSG_GEN_ENTER_METHOD");

    String createQuery = " DROP TABLE Domain" + domainName + "_User ";
    Statement stmt = null;
    Connection myCon = getConnection();

    try {
      stmt = myCon.createStatement();
      stmt.executeUpdate(createQuery);
    } finally {
      DBUtil.close(stmt);
      freeConnection(myCon);
    }
  }

  /**
   * Création de la table Domain<domainName>_Group_User_Rel
   * @param domainName
   * @throws SQLException
   * @see
   */
  public static void createTableDomain_Group_User_Rel(String domainName)
      throws SQLException {
    SilverTrace.info("jobDomainPeas",
        "JobDomainPeasDAO.createTableDomain_Group_User_Rel",
        "root.MSG_GEN_ENTER_METHOD");

    String createQuery = " CREATE TABLE Domain" + domainName
        + "_Group_User_Rel " + "(" + "groupId int NOT NULL ,"
        + "userId int NOT NULL" + ")";

    Statement stmt = null;
    Connection myCon = getConnection();

    try {
      stmt = myCon.createStatement();
      stmt.executeUpdate(createQuery);
    } finally {
      DBUtil.close(stmt);
      freeConnection(myCon);
    }
  }

  /**
   * Suppression de la table Domain<domainName>_Group_User_Rel
   * @param domainName
   * @throws SQLException
   * @see
   */
  public static void dropTableDomain_Group_User_Rel(String domainName)
      throws SQLException {
    SilverTrace.info("jobDomainPeas",
        "JobDomainPeasDAO.dropTableDomain_Group_User_Rel",
        "root.MSG_GEN_ENTER_METHOD");

    String createQuery = " DROP TABLE Domain" + domainName + "_Group_User_Rel ";
    Statement stmt = null;
    Connection myCon = getConnection();

    try {
      stmt = myCon.createStatement();
      stmt.executeUpdate(createQuery);
    } finally {
      DBUtil.close(stmt);
      freeConnection(myCon);
    }
  }

  /**
>>>>>>> d3a4288a
   * Method declaration
   * @return
   * @see
   */
  private static Connection getConnection() {
    try {
      Connection con = DBUtil.makeConnection(DB_NAME);

      return con;
    } catch (Exception e) {
      throw new JobDomainPeasRuntimeException(
          "JobDomainPeasDAO.getConnection()", SilverpeasException.ERROR,
          "root.EX_CONNECTION_OPEN_FAILED", "DbName=" + DB_NAME, e);
    }
  }

  /**
   * Method declaration
   * @param con
   * @see
   */
  private static void freeConnection(Connection con) {
    if (con != null) {
      try {
        con.close();
      } catch (Exception e) {
        SilverTrace.error("JobDomainPeas", "JobDomainPeasDAO.freeConnection()",
            "root.EX_CONNECTION_CLOSE_FAILED", "", e);
      }
    }
  }

  /**
   * Sélection des groupes à synchroniser en insert ou update de la table Domain<domainName>_Group
   * @param domainName
   * @return Collection de Group
   * @throws SQLException
   * @see
   */
  public static Collection<Group> selectGroupSynchroInsertUpdateTableDomain_Group(
      Domain domain) throws SQLException {
    SilverTrace.info("jobDomainPeas",
        "JobDomainPeasDAO.selectGroupSynchroInsertUpdateTableDomain_Group",
        "root.MSG_GEN_ENTER_METHOD");

    String propDomainFileName = domain.getPropFileName();
    String domainName = propDomainFileName.substring(39);

    AdminController adminCtrl = new AdminController(null);

    // sélectionne les users dans Silverpeas
    Collection<Group> listRes = new ArrayList<Group>();

    String query = " SELECT g.id" + " FROM Domain" + domainName
        + "_Group d, ST_Group g " + " WHERE g.domainId = " + domain.getId()
        + " AND g.specificId = CAST(d.id AS varchar)";

    Statement stmt = null;
    Connection myCon = getConnection();
    try {
      stmt = myCon.createStatement();
      ResultSet resultSet = stmt.executeQuery(query);

      String groupId;
      Group group;
      while (resultSet.next()) {
        groupId = String.valueOf(resultSet.getInt(1));
        group = adminCtrl.getGroupById(groupId);
        if (!group.isSynchronized())
          listRes.add(group);
      }
    } finally {
      DBUtil.close(stmt);
      freeConnection(myCon);
    }

    return listRes; // Collection de Group
  }

  /**
   * Sélection des utilisateurs à synchroniser en insert ou update de la table
   * Domain<domainName>_User
   * @param domain
   * @return Collection de UserFull
   * @throws SQLException
   */
  public static Collection<UserFull> selectUserSynchroInsertUpdateTableDomain_User(
      Domain domain) throws SQLException {
    SilverTrace.info("jobDomainPeas",
        "JobDomainPeasDAO.selectUserSynchroInsertUpdateTableDomain_User",
        "root.MSG_GEN_ENTER_METHOD");

    String propDomainFileName = domain.getPropFileName();
    String domainName = propDomainFileName.substring(39);

    AdminController adminCtrl = new AdminController(null);

    // sélectionne les users dans Silverpeas
    Collection<UserFull> listRes = new ArrayList<UserFull>();
    UserFull userFull;

    String query = " SELECT u.id" + " FROM Domain" + domainName
        + "_User d, ST_User u " + " WHERE u.domainId = " + domain.getId()
        + " AND u.specificId = CAST(d.id AS varchar)";

    Statement stmt = null;
    Connection myCon = getConnection();
    try {
      stmt = myCon.createStatement();
      ResultSet resultSet = stmt.executeQuery(query);

      String userId;
      while (resultSet.next()) {
        userId = String.valueOf(resultSet.getInt(1));
        userFull = adminCtrl.getUserFull(userId);

        listRes.add(userFull);
      }
    } finally {
      DBUtil.close(stmt);
      freeConnection(myCon);
    }
    return listRes; // Collection de UserFull
  }

  /**
   * Sélection des utilisateurs à synchroniser en delete de la table Domain<domainName>_User
   * @param domainName
   * @return Collection de UserDetail
   * @throws SQLException
   * @see
   */
  public static Collection<UserDetail> selectUserSynchroDeleteTableDomain_User(Domain domain)
      throws SQLException {
    SilverTrace.info("jobDomainPeas",
        "JobDomainPeasDAO.selectUserSynchroDeleteTableDomain_User",
        "root.MSG_GEN_ENTER_METHOD");

    AdminController adminCtrl = new AdminController(null);

    // sélectionne les users dans Silverpeas
    Collection<UserDetail> listRes = new ArrayList<UserDetail>();
    UserDetail userDetail;

    String query = " SELECT id " + " FROM ST_User " + " WHERE domainId = "
        + domain.getId() + " AND accessLevel = 'R'";

    Statement stmt = null;
    Connection myCon = getConnection();
    try {
      stmt = myCon.createStatement();
      ResultSet resultSet = stmt.executeQuery(query);

      String userId;
      while (resultSet.next()) {
        userId = resultSet.getString(1);
        userDetail = adminCtrl.getUserDetail(userId);
        listRes.add(userDetail);
      }
    } finally {
      DBUtil.close(stmt);
      freeConnection(myCon);
    }

    return listRes; // Collection de UserDetail
  }
}<|MERGE_RESOLUTION|>--- conflicted
+++ resolved
@@ -1,26 +1,26 @@
 /**
- * Copyright (C) 2000 - 2012 Silverpeas
- *
- * This program is free software: you can redistribute it and/or modify
- * it under the terms of the GNU Affero General Public License as
- * published by the Free Software Foundation, either version 3 of the
- * License, or (at your option) any later version.
- *
- * As a special exception to the terms and conditions of version 3.0 of
- * the GPL, you may redistribute this Program in connection with Free/Libre
- * Open Source Software ("FLOSS") applications as described in Silverpeas's
- * FLOSS exception.  You should have received a copy of the text describing
- * the FLOSS exception, and it is also available here:
- * "http://www.silverpeas.org/legal/licensing"
- *
- * This program is distributed in the hope that it will be useful,
- * but WITHOUT ANY WARRANTY; without even the implied warranty of
- * MERCHANTABILITY or FITNESS FOR A PARTICULAR PURPOSE.  See the
- * GNU Affero General Public License for more details.
- *
- * You should have received a copy of the GNU Affero General Public License
- * along with this program.  If not, see <http://www.gnu.org/licenses/>.
- */
+* Copyright (C) 2000 - 2011 Silverpeas
+*
+* This program is free software: you can redistribute it and/or modify
+* it under the terms of the GNU Affero General Public License as
+* published by the Free Software Foundation, either version 3 of the
+* License, or (at your option) any later version.
+*
+* As a special exception to the terms and conditions of version 3.0 of
+* the GPL, you may redistribute this Program in connection with Free/Libre
+* Open Source Software ("FLOSS") applications as described in Silverpeas's
+* FLOSS exception. You should have received a copy of the text describing
+* the FLOSS exception, and it is also available here:
+* "http://repository.silverpeas.com/legal/licensing"
+*
+* This program is distributed in the hope that it will be useful,
+* but WITHOUT ANY WARRANTY; without even the implied warranty of
+* MERCHANTABILITY or FITNESS FOR A PARTICULAR PURPOSE. See the
+* GNU Affero General Public License for more details.
+*
+* You should have received a copy of the GNU Affero General Public License
+* along with this program. If not, see <http://www.gnu.org/licenses/>.
+*/
 
 package com.silverpeas.jobDomainPeas;
 
@@ -43,21 +43,19 @@
 import com.stratelia.webactiv.util.exception.SilverpeasException;
 
 /**
- * Class declaration Get connections data from database
- * @author
- */
+* Class declaration Get connections data from database
+* @author
+*/
 public class JobDomainPeasDAO {
 
   private static final String DB_NAME = JNDINames.SILVERPEAS_DATASOURCE;
 
   /**
-<<<<<<< HEAD
-=======
-   * Création de la table Domain<domainName>_Group
-   * @param domainName
-   * @throws SQLException
-   * @see
-   */
+* Création de la table Domain<domainName>_Group
+* @param domainName
+* @throws SQLException
+* @see
+*/
   public static void createTableDomain_Group(String domainName)
       throws SQLException {
     SilverTrace
@@ -65,28 +63,28 @@
             "root.MSG_GEN_ENTER_METHOD");
 
     String createQuery = " CREATE TABLE Domain" + domainName + "_Group " + "("
-        + "	id int NOT NULL ," + "	superGroupId int NULL ,"
-        + "	name varchar(100) NOT NULL ," + "	description varchar(400) NULL ,"
-        + "	grSpecificInfo varchar(50) NULL" + ")";
-
-    Statement stmt = null;
-    Connection myCon = getConnection();
-
-    try {
-      stmt = myCon.createStatement();
-      stmt.executeUpdate(createQuery);
-    } finally {
-      DBUtil.close(stmt);
-      freeConnection(myCon);
-    }
-  }
-
-  /**
-   * Suppression de la table Domain<domainName>_Group
-   * @param domainName
-   * @throws SQLException
-   * @see
-   */
+        + " id int NOT NULL ," + " superGroupId int NULL ,"
+        + " name varchar(100) NOT NULL ," + " description varchar(400) NULL ,"
+        + " grSpecificInfo varchar(50) NULL" + ")";
+
+    Statement stmt = null;
+    Connection myCon = getConnection();
+
+    try {
+      stmt = myCon.createStatement();
+      stmt.executeUpdate(createQuery);
+    } finally {
+      DBUtil.close(stmt);
+      freeConnection(myCon);
+    }
+  }
+
+  /**
+* Suppression de la table Domain<domainName>_Group
+* @param domainName
+* @throws SQLException
+* @see
+*/
   public static void dropTableDomain_Group(String domainName)
       throws SQLException {
     SilverTrace.info("jobDomainPeas", "JobDomainPeasDAO.dropTableDomain_Group",
@@ -106,11 +104,11 @@
   }
 
   /**
-   * Création de la table Domain<domainName>_User
-   * @param domainName
-   * @throws SQLException
-   * @see
-   */
+* Création de la table Domain<domainName>_User
+* @param domainName
+* @throws SQLException
+* @see
+*/
   public static void createTableDomain_User(String domainName)
       throws SQLException {
     SilverTrace.info("jobDomainPeas",
@@ -159,11 +157,11 @@
   }
 
   /**
-   * Suppression de la table Domain<domainName>_User
-   * @param domainName
-   * @throws SQLException
-   * @see
-   */
+* Suppression de la table Domain<domainName>_User
+* @param domainName
+* @throws SQLException
+* @see
+*/
   public static void dropTableDomain_User(String domainName)
       throws SQLException {
     SilverTrace.info("jobDomainPeas", "JobDomainPeasDAO.dropTableDomain_User",
@@ -183,11 +181,11 @@
   }
 
   /**
-   * Création de la table Domain<domainName>_Group_User_Rel
-   * @param domainName
-   * @throws SQLException
-   * @see
-   */
+* Création de la table Domain<domainName>_Group_User_Rel
+* @param domainName
+* @throws SQLException
+* @see
+*/
   public static void createTableDomain_Group_User_Rel(String domainName)
       throws SQLException {
     SilverTrace.info("jobDomainPeas",
@@ -211,11 +209,11 @@
   }
 
   /**
-   * Suppression de la table Domain<domainName>_Group_User_Rel
-   * @param domainName
-   * @throws SQLException
-   * @see
-   */
+* Suppression de la table Domain<domainName>_Group_User_Rel
+* @param domainName
+* @throws SQLException
+* @see
+*/
   public static void dropTableDomain_Group_User_Rel(String domainName)
       throws SQLException {
     SilverTrace.info("jobDomainPeas",
@@ -236,11 +234,10 @@
   }
 
   /**
->>>>>>> d3a4288a
-   * Method declaration
-   * @return
-   * @see
-   */
+* Method declaration
+* @return
+* @see
+*/
   private static Connection getConnection() {
     try {
       Connection con = DBUtil.makeConnection(DB_NAME);
@@ -254,10 +251,10 @@
   }
 
   /**
-   * Method declaration
-   * @param con
-   * @see
-   */
+* Method declaration
+* @param con
+* @see
+*/
   private static void freeConnection(Connection con) {
     if (con != null) {
       try {
@@ -270,12 +267,12 @@
   }
 
   /**
-   * Sélection des groupes à synchroniser en insert ou update de la table Domain<domainName>_Group
-   * @param domainName
-   * @return Collection de Group
-   * @throws SQLException
-   * @see
-   */
+* Sélection des groupes à synchroniser en insert ou update de la table Domain<domainName>_Group
+* @param domainName
+* @return Collection de Group
+* @throws SQLException
+* @see
+*/
   public static Collection<Group> selectGroupSynchroInsertUpdateTableDomain_Group(
       Domain domain) throws SQLException {
     SilverTrace.info("jobDomainPeas",
@@ -317,12 +314,12 @@
   }
 
   /**
-   * Sélection des utilisateurs à synchroniser en insert ou update de la table
-   * Domain<domainName>_User
-   * @param domain
-   * @return Collection de UserFull
-   * @throws SQLException
-   */
+* Sélection des utilisateurs à synchroniser en insert ou update de la table
+* Domain<domainName>_User
+* @param domain
+* @return Collection de UserFull
+* @throws SQLException
+*/
   public static Collection<UserFull> selectUserSynchroInsertUpdateTableDomain_User(
       Domain domain) throws SQLException {
     SilverTrace.info("jobDomainPeas",
@@ -363,12 +360,12 @@
   }
 
   /**
-   * Sélection des utilisateurs à synchroniser en delete de la table Domain<domainName>_User
-   * @param domainName
-   * @return Collection de UserDetail
-   * @throws SQLException
-   * @see
-   */
+* Sélection des utilisateurs à synchroniser en delete de la table Domain<domainName>_User
+* @param domainName
+* @return Collection de UserDetail
+* @throws SQLException
+* @see
+*/
   public static Collection<UserDetail> selectUserSynchroDeleteTableDomain_User(Domain domain)
       throws SQLException {
     SilverTrace.info("jobDomainPeas",
