--- conflicted
+++ resolved
@@ -44,7 +44,6 @@
  * @author
  */
 public class JobManagerPeasSessionController extends AbstractComponentSessionController {
-  // variables gloabes
 
   private Map<String, JobManagerService> services = null;
   private String idCurrentServiceActif = null;
@@ -138,7 +137,6 @@
 
     if (getUserDetail().isAccessAdmin()) {
       // l'administrateur à accès au tout
-<<<<<<< HEAD
       String[] jDesignerFunctions = { jdp.getId(), jrp.getId(), jspp.getId(), jsp.getId() };
       jDesigner = new JobManagerService("1", "JD", LEVEL_SERVICE, null, jDesignerFunctions, false);
 
@@ -148,18 +146,6 @@
       if (JobManagerSettings.m_IsKMVisible) {
         String[] jKMFunctions = { jKM1.getId(), jKM2.getId() };
         jKM = new JobManagerService("2", "JKM", LEVEL_SERVICE, null, jKMFunctions, false);
-=======
-      jDesigner = new JobManagerService("1", "JD", LEVEL_SERVICE, null, new String[]{"11", "13",
-        "12", "14"}, false);
-      jSTAT =
-          new JobManagerService("3", "JSTAT", LEVEL_SERVICE, null, new String[]{"31", "32", "33",
-        "34"}, false);
-
-      if (JobManagerSettings.m_IsKMVisible) {
-        jKM =
-            new JobManagerService("2", "JKM", LEVEL_SERVICE, null, new String[]{"21", "22"},
-            false);
->>>>>>> d86f954c
         services.put(jKM.getId(), jKM);
         services.put(jKM1.getId(), jKM1);
         services.put(jKM2.getId(), jKM2);
@@ -223,14 +209,8 @@
     } else if (isManager) {
       if (getUserDetail().isAccessDomainManager()) {
         // l'administrateur du composant à accès seulement à certaines fonctions
-<<<<<<< HEAD
         String[] functionIds = { jdp.getId(), jrp.getId(), jspp.getId() };
         jDesigner = new JobManagerService("1", "JD", LEVEL_SERVICE, null, functionIds, false);
-=======
-        jDesigner =
-            new JobManagerService("1", "JD", LEVEL_SERVICE, null, new String[]{"11", "13",
-          "12"}, false);
->>>>>>> d86f954c
 
         services.put(jDesigner.getId(), jDesigner);
         nbServices++;
@@ -242,14 +222,8 @@
         // l'administrateur d'espace à accès seulement à certaines fonctions
         if (getUserManageableGroupIds().size() > 0) {
           // Il est également gestionnaire de groupe, il a acces au référentiel (jobDomain)
-<<<<<<< HEAD
           String[] functionIds = { jdp.getId(), jrp.getId(), jspp.getId() };
           jDesigner = new JobManagerService("1", "JD", LEVEL_SERVICE, null, functionIds, false);
-=======
-          jDesigner =
-              new JobManagerService("1", "JD", LEVEL_SERVICE, null, new String[]{"11", "13",
-            "12"}, false);
->>>>>>> d86f954c
           services.put(jDesigner.getId(), jDesigner);
           nbServices++;
 
@@ -258,14 +232,8 @@
           services.put(jspp.getId(), jspp);
         } else {
           // Il n'est pas gestionnaire de groupe
-<<<<<<< HEAD
           String[] functionIds = { jrp.getId(), jspp.getId() };
           jDesigner = new JobManagerService("1", "JD", LEVEL_SERVICE, null, functionIds, false);
-=======
-          jDesigner =
-              new JobManagerService("1", "JD", LEVEL_SERVICE, null, new String[]{"13", "12"},
-              false);
->>>>>>> d86f954c
           services.put(jDesigner.getId(), jDesigner);
           nbServices++;
           services.put(jrp.getId(), jrp);
@@ -273,20 +241,12 @@
         }
       }
 
-<<<<<<< HEAD
       String[] id2 = { jSTAT2.getId(), jSTAT3.getId() };
-=======
-      String[] id2 = {"32", "33"};
->>>>>>> d86f954c
       jSTAT = new JobManagerService("3", "JSTAT", LEVEL_SERVICE, null, id2, false);
 
       if (getUserDetail().isAccessPdcManager()
           && JobManagerSettings.m_IsKMVisible) {
-<<<<<<< HEAD
         String[] id1 = { jKM1.getId(), jKM2.getId() };
-=======
-        String[] id1 = {"21", "22"};
->>>>>>> d86f954c
         jKM = new JobManagerService("2", "JKM", LEVEL_SERVICE, null, id1, false);
 
         services.put(jKM.getId(), jKM);
@@ -301,11 +261,7 @@
       services.put(jSTAT3.getId(), jSTAT3);
     } else if (getUserDetail().isAccessPdcManager()
         && JobManagerSettings.m_IsKMVisible) {
-<<<<<<< HEAD
       String[] id1 = { jKM1.getId(), jKM2.getId() };
-=======
-      String[] id1 = {"21", "22"};
->>>>>>> d86f954c
       jKM = new JobManagerService("1", "JKM", LEVEL_SERVICE, null, id1, false);
 
       services.put(jKM.getId(), jKM);
@@ -314,11 +270,7 @@
 
       kmServiceAllowed = true;
     } else if (getUserDetail().isAccessDomainManager() || !getUserManageableGroupIds().isEmpty()) {
-<<<<<<< HEAD
       String[] id1 = { jdp.getId() };
-=======
-      String[] id1 = {"11"};
->>>>>>> d86f954c
       jDesigner = new JobManagerService("1", "JD", LEVEL_SERVICE, null, id1, false);
       services.put(jDesigner.getId(), jDesigner);
       nbServices++;
@@ -337,11 +289,7 @@
     }
 
     if (!kmServiceAllowed && isPDCManager) {
-<<<<<<< HEAD
       String[] id1 = { jKM1.getId() };
-=======
-      String[] id1 = {"21"};
->>>>>>> d86f954c
       jKM = new JobManagerService(Integer.toString(nbServices + 1), "JKM",
           LEVEL_SERVICE, null, id1, false);
 
