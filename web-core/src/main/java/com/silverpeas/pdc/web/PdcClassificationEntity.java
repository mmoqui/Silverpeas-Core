--- conflicted
+++ resolved
@@ -23,15 +23,12 @@
  */
 package com.silverpeas.pdc.web;
 
-<<<<<<< HEAD
-=======
 import com.sun.jersey.api.json.JSONConfiguration;
 import com.sun.jersey.api.json.JSONJAXBContext;
 import com.sun.jersey.api.json.JSONUnmarshaller;
 import com.sun.jersey.json.impl.JSONUnmarshallerImpl;
 import java.io.StringReader;
 import javax.xml.bind.JAXBException;
->>>>>>> e0f2464f
 import com.silverpeas.pdc.model.PdcClassification;
 import com.silverpeas.pdc.model.PdcPosition;
 import com.silverpeas.rest.Exposable;
@@ -105,8 +102,6 @@
             fromPdcPositions(classification.getPositions(), inLanguage, atURI));
     entity.setModifiable(classification.isModifiable());
     return entity;
-<<<<<<< HEAD
-=======
   }
   
   public static PdcClassificationEntity fromJSON(String classification) throws JAXBException {
@@ -119,7 +114,6 @@
     } catch (Error ex) {
       throw new JAXBException(ex.getMessage(), ex);
     }
->>>>>>> e0f2464f
   }
 
   /**
