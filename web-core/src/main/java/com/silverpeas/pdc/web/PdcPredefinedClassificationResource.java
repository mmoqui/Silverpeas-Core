--- conflicted
+++ resolved
@@ -1,27 +1,26 @@
-/**
- * Copyright (C) 2000 - 2012 Silverpeas
- *
- * This program is free software: you can redistribute it and/or modify
- * it under the terms of the GNU Affero General Public License as
- * published by the Free Software Foundation, either version 3 of the
- * License, or (at your option) any later version.
- *
- * As a special exception to the terms and conditions of version 3.0 of
- * the GPL, you may redistribute this Program in connection with Free/Libre
- * Open Source Software ("FLOSS") applications as described in Silverpeas's
- * FLOSS exception.  You should have received a copy of the text describing
- * the FLOSS exception, and it is also available here:
- * "http://www.silverpeas.org/legal/licensing"
- *
- * This program is distributed in the hope that it will be useful,
- * but WITHOUT ANY WARRANTY; without even the implied warranty of
- * MERCHANTABILITY or FITNESS FOR A PARTICULAR PURPOSE.  See the
- * GNU Affero General Public License for more details.
- *
- * You should have received a copy of the GNU Affero General Public License
- * along with this program.  If not, see <http://www.gnu.org/licenses/>.
- */
-
+/*
+* Copyright (C) 2000 - 2011 Silverpeas
+*
+* This program is free software: you can redistribute it and/or modify
+* it under the terms of the GNU Affero General Public License as
+* published by the Free Software Foundation, either version 3 of the
+* License, or (at your option) any later version.
+*
+* As a special exception to the terms and conditions of version 3.0 of
+* the GPL, you may redistribute this Program in connection withWriter Free/Libre
+* Open Source Software ("FLOSS") applications as described in Silverpeas's
+* FLOSS exception. You should have recieved a copy of the text describing
+* the FLOSS exception, and it is also available here:
+* "http://www.silverpeas.org/legal/licensing"
+*
+* This program is distributed in the hope that it will be useful,
+* but WITHOUT ANY WARRANTY; without even the implied warranty of
+* MERCHANTABILITY or FITNESS FOR A PARTICULAR PURPOSE. See the
+* GNU Affero General Public License for more details.
+*
+* You should have received a copy of the GNU Affero General Public License
+* along with this program. If not, see <http://www.gnu.org/licenses/>.
+*/
 package com.silverpeas.pdc.web;
 
 import com.silverpeas.annotation.Authorized;
@@ -44,30 +43,38 @@
 import org.springframework.stereotype.Service;
 
 /**
- * A REST Web resource that represents the predefined classifications on the PdC to classify the
- * contents that are published into a given node of a given component instance or in a whole
- * component instance. A predefined classification on the PdC can be created and attached either to
- * a component instance or to a a node of a component instance. It then can be used as a default
- * classification to automatically classify the contents or as a classification template from which
- * the contents can be classified on the PdC. A predefined classification associated with a given
- * node or with a given component instance follows the hierarchical structure of the node tree; it
- * is also applicable to all contents in the children of the given node (or of all nodes in the
- * component instance) in the case they aren't associated explictly with a predefined
- * classification. So, when classifying on the PdC of a content published in a given node, a
- * predefined classification is then looked for backward in the hierarchical tree of nodes, from the
- * given node upto the component instance itself; once found, this predefined classification will be
- * used to classify the content. Similarly, when editing a predefined classification associated with
- * a node, it is seeked backward in the hierarchical tree of nodes but the predefined classification
- * found will be modified only for the given node. A node in a component instance is a generic way
- * in Silverpeas to categorize hierarchically the contents; they are divided into a tree of nodes. A
- * node can represent a topic, a tag or a folder for example. A classification on the PdC is defined
- * by a set of different positions on the axis of the PdC. A position is a set of one or more values
- * of axis. A classification can be modifiable or not. By default, a predefined classification is
- * set as unmodifiable whereas the classification of a content is modifiable by default. The
- * positions of a given classification can be accessed with this Web resource by the URI of the
- * position; classifications and positions are exposed in the Web by Silverpeas and are thus
- * uniquely identified by an URI in the Web.
- */
+* A REST Web resource that represents the predefined classifications on the PdC to classify the
+* contents that are published into a given node of a given component instance or in a whole
+* component instance.
+*
+* A predefined classification on the PdC can be created and attached either to a component instance
+* or to a a node of a component instance. It then can be used as a default classification to
+* automatically classify the contents or as a classification template from which the contents can
+* be classified on the PdC.
+*
+* A predefined classification associated with a given node or with a given component instance
+* follows the hierarchical structure of the node tree; it is also applicable to all contents in the
+* children of the given node (or of all nodes in the component instance) in the case they aren't
+* associated explictly with a predefined classification. So, when classifying on the PdC of a content
+* published in a given node, a predefined classification is then looked for backward in the
+* hierarchical tree of nodes, from the given node upto the component instance itself; once found,
+* this predefined classification will be used to classify the content. Similarly, when editing
+* a predefined classification associated with a node, it is seeked backward in the hierarchical
+* tree of nodes but the predefined classification found will be modified only for the given node.
+*
+* A node in a component instance is a generic way in Silverpeas to categorize hierarchically
+* the contents; they are divided into a tree of nodes. A node can represent a topic, a tag or
+* a folder for example.
+*
+* A classification on the PdC is defined by a set of different positions on the axis of the PdC.
+* A position is a set of one or more values of axis. A classification can be modifiable or not.
+* By default, a predefined classification is set as unmodifiable whereas the classification of a
+* content is modifiable by default.
+*
+* The positions of a given classification can be accessed with this Web resource by the URI of the
+* position; classifications and positions are exposed in the Web by Silverpeas and are thus
+* uniquely identified by an URI in the Web.
+*/
 @Service
 @Scope("request")
 @Path("pdc/{componentId}/classification")
@@ -86,31 +93,30 @@
   }
 
   /**
-   * Gets the predefined classification on the PdC that is set for the contents in the node
-   * identified by the query part of the request URI. If no node identifier is provided in the URI,
-   * the predefined classification set for the whole component instance is seeked. A node in a
-   * component instance is a generic way in Silverpeas to categorize hierarchically the contents of
-   * the component instance. If no predefined classification on the PdC is defined for the requested
-   * node, a predefined one is then looked backward among the parent nodes up to the component
-   * instance itself. The PdC classification is sent back in JSON. If the user isn't authentified, a
-   * 401 HTTP code is returned. If the user isn't authorized to access the requested resource, a 403
-   * is returned. If a problem occurs when processing the request, a 503 HTTP code is returned.
-   * @return a web entity representing the requested predefined PdC classification. If no predefined
-   * classification is defined along the path of the nodes up to the component instance, then an
-   * empty classification is sent back.
-   */
+* Gets the predefined classification on the PdC that is set for the contents in the node
+* identified by the query part of the request URI. If no node identifier is provided in the URI,
+* the predefined classification set for the whole component instance is seeked.
+*
+* A node in a component instance is a generic way in Silverpeas to categorize hierarchically the
+* contents of the component instance. If no predefined classification on the PdC is defined
+* for the requested node, a predefined one is then looked backward among the parent
+* nodes up to the component instance itself.
+*
+* The PdC classification is sent back in JSON.
+* If the user isn't authentified, a 401 HTTP code is returned.
+* If the user isn't authorized to access the requested resource, a 403 is returned.
+* If a problem occurs when processing the request, a 503 HTTP code is returned.
+* @return a web entity representing the requested predefined PdC classification. If no predefined
+* classification is defined along the path of the nodes up to the component instance, then an
+* empty classification is sent back.
+*/
   @GET
-  @Produces( { MediaType.APPLICATION_JSON })
+  @Produces({MediaType.APPLICATION_JSON})
   public PdcClassificationEntity getPredefinedPdCClassificationForContentsInNode(
-<<<<<<< HEAD
-      @QueryParam("nodeId") String nodeId) {
-    checkUserPriviledges();
-=======
           @QueryParam("nodeId") String nodeId) {
->>>>>>> d3a4288a
     try {
       PdcClassification theClassification = pdcServiceProvider().
-          findPredefinedClassificationForContentsIn(nodeId, getComponentId());
+              findPredefinedClassificationForContentsIn(nodeId, getComponentId());
       return asWebEntity(theClassification, identifiedBy(theUriOf(theClassification)));
     } catch (PdcException ex) {
       throw new WebApplicationException(ex, Status.NOT_FOUND);
@@ -120,40 +126,38 @@
   }
 
   /**
-   * Creates a new predefined classification If the JSON representation of the classification isn't
-   * correct (no values), then a 400 HTTP code is returned. If the user isn't authentified, a 401
-   * HTTP code is returned. If the user isn't authorized to access the classification, a 403 is
-   * returned. If the resource refered by the URI already exists, a 409 HTTP core is returned. If a
-   * problem occurs when processing the request, a 503 HTTP code is returned.
-   * @param nodeId the unique identifier of the node with which the classification to create is
-   * associated. Can be null, in that case, the classification is associated with the component
-   * instance.
-   * @param classification the predefined classification to create. The entity is passed within the
-   * request and it is serialized in JSON.
-   * @return the response with the status of the classification creation and, in the case of a
-   * successful operation, the new created PdC classification.
-   */
+* Creates a new predefined classification
+*
+* If the JSON representation of the classification isn't correct (no values), then a 400 HTTP
+* code is returned.
+* If the user isn't authentified, a 401 HTTP code is returned.
+* If the user isn't authorized to access the classification, a 403 is returned.
+* If the resource refered by the URI already exists, a 409 HTTP core is returned.
+* If a problem occurs when processing the request, a 503 HTTP code is returned.
+* @param nodeId the unique identifier of the node with which the classification to create is
+* associated. Can be null, in that case, the classification is associated with the component
+* instance.
+* @param classification the predefined classification to create. The entity is passed
+* within the request and it is serialized in JSON.
+* @return the response with the status of the classification creation and, in the case of a
+* successful operation, the new created PdC classification.
+*/
   @POST
   @Produces(MediaType.APPLICATION_JSON)
   @Consumes(MediaType.APPLICATION_JSON)
   public Response createPredefinedPdcClassification(@QueryParam("nodeId") String nodeId,
-<<<<<<< HEAD
-      final PdcClassificationEntity classification) {
-    checkUserPriviledges();
-=======
           final PdcClassificationEntity classification) {
->>>>>>> d3a4288a
     PdcClassification alreadyExistingClassification =
-        pdcServiceProvider().getPredefinedClassification(nodeId, getComponentId());
+            pdcServiceProvider().getPredefinedClassification(nodeId, getComponentId());
     if (alreadyExistingClassification != NONE_CLASSIFICATION) {
       throw new WebApplicationException(Status.CONFLICT);
     }
     try {
       PdcClassification savedClassification = pdcServiceProvider().
-          saveOrUpdatePredefinedClassification(fromWebEntity(classification));
+              saveOrUpdatePredefinedClassification(fromWebEntity(classification));
       URI theClassificationURI = theUriOf(savedClassification);
       return Response.created(theClassificationURI).entity(asWebEntity(savedClassification,
-          identifiedBy(theClassificationURI))).build();
+              identifiedBy(theClassificationURI))).build();
     } catch (ConstraintViolationException ex) {
       throw new WebApplicationException(ex, Status.BAD_REQUEST);
     } catch (PdcException ex) {
@@ -164,44 +168,43 @@
   }
 
   /**
-   * Updates an existing position on the PdC in the predefined classification refered by the
-   * requested URI. If no predefined classification is associated with the specified node, it
-   * inherits of the predefined classification of its closest parent node. So, as the updated
-   * predefined position on the PdC concerns only the specified node (and not the parent node), it
-   * is actually updated in the new predefined classification that is created for the specified node
-   * from of the one of the parent node. If the JSON representation of the position isn't correct
-   * (no values), then a 400 HTTP code is returned. If the user isn't authentified, a 401 HTTP code
-   * is returned. If the user isn't authorized to access the comment, a 403 is returned. If a
-   * problem occurs when processing the request, a 503 HTTP code is returned.
-   * @param modifiedPosition a web entity representing the new state of the PdC position to update.
-   * The entity is passed within the request and it is serialized in JSON.
-   * @return the response with the status of the position update and, in the case of a successful
-   * operation, the new PdC classification of the resource resulting of the position update.
-   */
+* Updates an existing position on the PdC in the predefined classification refered by the
+* requested URI.
+*
+* If no predefined classification is associated with the specified node, it inherits of the
+* predefined classification of its closest parent node. So, as the updated predefined position on
+* the PdC concerns only the specified node (and not the parent node), it is actually updated in
+* the new predefined classification that is created for the specified node from of the one of the
+* parent node.
+*
+* If the JSON representation of the position isn't correct (no values), then a 400 HTTP code is
+* returned.
+* If the user isn't authentified, a 401 HTTP code is returned.
+* If the user isn't authorized to access the comment, a 403 is returned.
+* If a problem occurs when processing the request, a 503 HTTP code is returned.
+* @param modifiedPosition a web entity representing the new state of the PdC position to update.
+* The entity is passed within the request and it is serialized in JSON.
+* @return the response with the status of the position update and, in the case of a successful
+* operation, the new PdC classification of the resource resulting of the position update.
+*/
   @PUT
   @Produces(MediaType.APPLICATION_JSON)
   @Consumes(MediaType.APPLICATION_JSON)
   public PdcClassificationEntity updatePredefinedPdcClassification(
-<<<<<<< HEAD
-      @QueryParam("nodeId") String nodeId,
-      final PdcClassificationEntity classification) {
-    checkUserPriviledges();
-=======
           @QueryParam("nodeId") String nodeId,
           final PdcClassificationEntity classification) {
->>>>>>> d3a4288a
     try {
       PdcClassification classificationToUpdate = pdcServiceProvider().
-          findPredefinedClassificationForContentsIn(nodeId, getComponentId());
+              findPredefinedClassificationForContentsIn(nodeId, getComponentId());
       if (nodeId != null && !nodeId.equals(classificationToUpdate.getNodeId())) {
         throw new PdcException(PdcPredefinedClassificationResource.class.getSimpleName(),
-            SilverpeasException.ERROR, "root.EX_NO_MESSAGE");
+                SilverpeasException.ERROR, "root.EX_NO_MESSAGE");
       }
       classificationToUpdate = (classification.isModifiable() ? classificationToUpdate.modifiable()
-          : classificationToUpdate.unmodifiable()).withPositions(
-          classification.getPdcPositions());
+              : classificationToUpdate.unmodifiable()).withPositions(
+              classification.getPdcPositions());
       PdcClassification updatedClassification = pdcServiceProvider().
-          saveOrUpdatePredefinedClassification(classificationToUpdate);
+              saveOrUpdatePredefinedClassification(classificationToUpdate);
       return asWebEntity(updatedClassification, identifiedBy(theUriOf(updatedClassification)));
     } catch (ConstraintViolationException ex) {
       throw new WebApplicationException(ex, Status.BAD_REQUEST);
@@ -213,7 +216,7 @@
   }
 
   private PdcClassificationEntity asWebEntity(final PdcClassification classification, URI uri)
-      throws Exception {
+          throws Exception {
     PdcClassificationEntity theClassificationEntity;
     if (classification == PdcClassification.NONE_CLASSIFICATION) {
       theClassificationEntity = undefinedClassification();
@@ -221,13 +224,13 @@
     } else {
       UserPreferences userPreferences = getUserPreferences();
       theClassificationEntity = aPdcClassificationEntity(
-          fromPdcClassification(classification),
-          inLanguage(userPreferences.getLanguage()),
-          atURI(uri));
+              fromPdcClassification(classification),
+              inLanguage(userPreferences.getLanguage()),
+              atURI(uri));
       theClassificationEntity.setModifiable(classification.isModifiable());
       if (userPreferences.isThesaurusEnabled()) {
         UserThesaurusHolder theUserThesaurus =
-            pdcServiceProvider().getThesaurusOfUser(getUserDetail());
+                pdcServiceProvider().getThesaurusOfUser(getUserDetail());
         theClassificationEntity.withSynonymsFrom(theUserThesaurus);
       }
     }
@@ -237,9 +240,9 @@
   private PdcClassification fromWebEntity(final PdcClassificationEntity entity) {
     String nodeId = getUriInfo().getQueryParameters().getFirst("nodeId");
     PdcClassification classification =
-        aPredefinedPdcClassificationForComponentInstance(getComponentId()).
-        forNode(nodeId).
-        withPositions(entity.getPdcPositions());
+            aPredefinedPdcClassificationForComponentInstance(getComponentId()).
+            forNode(nodeId).
+            withPositions(entity.getPdcPositions());
     if (entity.isModifiable()) {
       classification.modifiable();
     } else {
@@ -260,10 +263,10 @@
     URI uri = null;
     if (classification.isPredefinedForANode()) {
       uri = getUriInfo().getBaseUriBuilder().path(BASE_URI_PATH).queryParam("nodeId",
-          classification.getNodeId()).build(classification.getComponentInstanceId());
+              classification.getNodeId()).build(classification.getComponentInstanceId());
     } else {
       uri = getUriInfo().getBaseUriBuilder().path(BASE_URI_PATH).build(classification.
-          getComponentInstanceId());
+              getComponentInstanceId());
     }
     return uri;
   }
