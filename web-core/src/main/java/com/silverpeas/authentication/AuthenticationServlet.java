--- conflicted
+++ resolved
@@ -25,16 +25,10 @@
 package com.silverpeas.authentication;
 
 import com.silverpeas.util.StringUtil;
-<<<<<<< HEAD
 import org.silverpeas.authentication.Authentication;
+import org.silverpeas.authentication.AuthenticationUserStateChecker;
 import org.silverpeas.authentication.AuthenticationCredential;
 import org.silverpeas.authentication.AuthenticationService;
-=======
-import com.stratelia.silverpeas.authentication.Authentication;
-import com.stratelia.silverpeas.authentication.AuthenticationUserStateChecker;
-import com.stratelia.silverpeas.authentication.EncryptionFactory;
-import com.stratelia.silverpeas.authentication.LoginPasswordAuthentication;
->>>>>>> 833f4afb
 import com.stratelia.silverpeas.peasCore.URLManager;
 import com.stratelia.silverpeas.silvertrace.SilverTrace;
 import com.stratelia.webactiv.util.ResourceLocator;
@@ -148,7 +142,7 @@
         }
       }
       else if(AuthenticationUserStateChecker.ERROR_USER_ACCOUNT_BLOCKED.equals(authenticationKey)){
-        storeLogin(response, isNewEncryptMode, identificationParameters.getLogin());
+        storeLogin(response, isNewEncryptMode, authenticationParameters.getLogin());
         url = AuthenticationUserStateChecker.getErrorDestination();
       }
       else {
@@ -211,7 +205,6 @@
     return sDomainId;
   }
 
-<<<<<<< HEAD
   private String authenticate(HttpServletRequest request,
                               AuthenticationParameters authenticationParameters, String sDomainId) {
     String key = request.getParameter("TestKey");
@@ -230,17 +223,6 @@
       HttpSession session = request.getSession();
       for(Map.Entry<String, Object> capability: credential.getCapabilities().entrySet()) {
         session.setAttribute(capability.getKey(), capability.getValue());
-=======
-  private String identify(HttpServletRequest request,
-      IdentificationParameters identificationParameters, String sDomainId) {
-    String testKey = request.getParameter("TestKey");
-    if (!StringUtil.isDefined(testKey)) {
-      if (identificationParameters.isCasMode()) {
-        return lpAuth.authenticate(identificationParameters.getLogin(), sDomainId);
-      } else if (identificationParameters.isSocialNetworkMode()) {
-        return lpAuth.authenticate(identificationParameters.getLogin(), identificationParameters
-            .getDomainId());
->>>>>>> 833f4afb
       }
 
       return key;
