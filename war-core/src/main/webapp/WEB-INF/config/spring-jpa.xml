--- conflicted
+++ resolved
@@ -7,19 +7,11 @@
        xmlns:hades="http://schemas.synyx.org/hades"
        xmlns:p="http://www.springframework.org/schema/p"
        xsi:schemaLocation="
-<<<<<<< HEAD
-  http://www.springframework.org/schema/beans http://www.springframework.org/schema/beans/spring-beans.xsd
-  http://www.springframework.org/schema/context http://www.springframework.org/schema/context/spring-context.xsd
-  http://www.springframework.org/schema/tx http://www.springframework.org/schema/tx/spring-tx.xsd
-  http://www.springframework.org/schema/jdbc http://www.springframework.org/schema/jdbc/spring-jdbc.xsd
-  http://schemas.synyx.org/hades http://schemas.synyx.org/hades/hades.xsd">
-=======
 	http://www.springframework.org/schema/beans http://www.springframework.org/schema/beans/spring-beans.xsd
 	http://www.springframework.org/schema/context http://www.springframework.org/schema/context/spring-context.xsd
 	http://www.springframework.org/schema/tx http://www.springframework.org/schema/tx/spring-tx.xsd
   http://www.springframework.org/schema/jee http://www.springframework.org/schema/jee/spring-jee.xsd
 	http://schemas.synyx.org/hades http://schemas.synyx.org/hades/hades.xsd">
->>>>>>> 900507cc
 
   <context:annotation-config/>
 
@@ -27,52 +19,30 @@
 
   <tx:annotation-driven transaction-manager="silverpeasTransactionManager"/>
 
-<<<<<<< HEAD
-
-  <bean id="pupp" class="com.silverpeas.jpa.MergingPersistenceUnitPostProcessor"/>
-
-  <bean id="pum" class="org.springframework.orm.jpa.persistenceunit.DefaultPersistenceUnitManager">
-=======
   <jee:jndi-lookup id="silverpeasDataSource" jndi-name="Silverpeas"/>
 
   <bean id="silverpeasPersistenceUnitProcessor" class="com.silverpeas.jpa.MergingPersistenceUnitPostProcessor"/>
 
   <bean id="persistenceUnitManager" class="org.springframework.orm.jpa.persistenceunit.DefaultPersistenceUnitManager"
         p:defaultDataSource-ref="silverpeasDataSource">
->>>>>>> 900507cc
     <property name="persistenceXmlLocations">
       <list>
         <value>classpath*:META-INF/silverpeas-persistence.xml</value>
       </list>
     </property>
-<<<<<<< HEAD
-    <property name="defaultDataSource" ref="dataSource"/>
-    <property name="persistenceUnitPostProcessors">
-      <list>
-        <ref bean="pupp"/>
-      </list>
-    </property>
-    </bean>
-=======
     <property name="persistenceUnitPostProcessors">
       <list>
         <ref bean="silverpeasPersistenceUnitProcessor"/>
       </list>
     </property>
   </bean>
->>>>>>> 900507cc
 
   <bean id="silverpeasTransactionManager" class="org.springframework.orm.jpa.JpaTransactionManager"
         p:entityManagerFactory-ref="silverpeasEntityManagerFactory"/>
 
   <bean id="silverpeasEntityManagerFactory"
         class="org.springframework.orm.jpa.LocalContainerEntityManagerFactoryBean"
-<<<<<<< HEAD
-        p:dataSource-ref="myDataSource"
-        p:persistence-xml-location="classpath*:META-INF/silverpeas-persistence.xml"
-=======
         p:persistenceUnitManager-ref="persistenceUnitManager"
->>>>>>> 900507cc
         p:persistenceUnitName="silverpeas-pu">
     <property name="jpaVendorAdapter">
       <bean class="org.springframework.orm.jpa.vendor.HibernateJpaVendorAdapter"
