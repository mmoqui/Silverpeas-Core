/**
 * Copyright (C) 2000 - 2012 Silverpeas
 *
 * This program is free software: you can redistribute it and/or modify it under the terms of the
 * GNU Affero General Public License as published by the Free Software Foundation, either version 3
 * of the License, or (at your option) any later version.
 *
<<<<<<< HEAD
 * As a special exception to the terms and conditions of version 3.0 of
 * the GPL, you may redistribute this Program in connection with Free/Libre
 * Open Source Software ("FLOSS") applications as described in Silverpeas's
 * FLOSS exception.  You should have received a copy of the text describing
 * the FLOSS exception, and it is also available here:
 * "http://www.silverpeas.org/legal/licensing"
=======
 * As a special exception to the terms and conditions of version 3.0 of the GPL, you may
 * redistribute this Program in connection with Free/Libre Open Source Software ("FLOSS")
 * applications as described in Silverpeas's FLOSS exception. You should have received a copy of the
 * text describing the FLOSS exception, and it is also available here:
 * "http://www.silverpeas.org/docs/core/legal/floss_exception.html"
>>>>>>> a2615e85
 *
 * This program is distributed in the hope that it will be useful, but WITHOUT ANY WARRANTY; without
 * even the implied warranty of MERCHANTABILITY or FITNESS FOR A PARTICULAR PURPOSE. See the GNU
 * Affero General Public License for more details.
 *
 * You should have received a copy of the GNU Affero General Public License along with this program.
 * If not, see <http://www.gnu.org/licenses/>.
 */
package com.stratelia.webactiv.util.questionContainer.control;

import java.io.FileOutputStream;
import java.io.IOException;
import java.sql.Connection;
import java.text.SimpleDateFormat;
import java.util.ArrayList;
import java.util.Collection;
import java.util.Date;
import java.util.Enumeration;
import java.util.Hashtable;
import java.util.Iterator;
import java.util.List;
import java.util.Vector;

import javax.ejb.EJB;
import javax.ejb.Stateless;
import javax.ejb.TransactionAttribute;
import javax.ejb.TransactionAttributeType;

import org.silverpeas.core.admin.OrganisationController;
import org.silverpeas.core.admin.OrganisationControllerFactory;
import org.silverpeas.search.indexEngine.model.FullIndexEntry;
import org.silverpeas.search.indexEngine.model.IndexEngineProxy;
import org.silverpeas.search.indexEngine.model.IndexEntryPK;

import org.silverpeas.search.indexEngine.model.FullIndexEntry;
import org.silverpeas.search.indexEngine.model.IndexEngineProxy;
import org.silverpeas.search.indexEngine.model.IndexEntryPK;

import com.silverpeas.util.ForeignPK;

import com.stratelia.silverpeas.silvertrace.SilverTrace;
import com.stratelia.webactiv.beans.admin.ComponentInstLight;
import com.stratelia.webactiv.beans.admin.SpaceInst;
import com.stratelia.webactiv.util.DBUtil;
import com.stratelia.webactiv.util.FileRepositoryManager;
import com.stratelia.webactiv.util.JNDINames;
import com.stratelia.webactiv.util.answer.control.AnswerBm;
import com.stratelia.webactiv.util.answer.model.Answer;
import com.stratelia.webactiv.util.answer.model.AnswerPK;
import com.stratelia.webactiv.util.exception.SilverpeasRuntimeException;
import com.stratelia.webactiv.util.question.control.QuestionBm;
import com.stratelia.webactiv.util.question.model.Question;
import com.stratelia.webactiv.util.question.model.QuestionPK;
import com.stratelia.webactiv.util.questionContainer.ejb.QuestionContainerDAO;
import com.stratelia.webactiv.util.questionContainer.model.Comment;
import com.stratelia.webactiv.util.questionContainer.model.QuestionContainerDetail;
import com.stratelia.webactiv.util.questionContainer.model.QuestionContainerHeader;
import com.stratelia.webactiv.util.questionContainer.model.QuestionContainerPK;
import com.stratelia.webactiv.util.questionContainer.model.QuestionContainerRuntimeException;
import com.stratelia.webactiv.util.questionResult.control.QuestionResultBm;
import com.stratelia.webactiv.util.questionResult.model.QuestionResult;
import com.stratelia.webactiv.util.score.control.ScoreBm;
import com.stratelia.webactiv.util.score.model.ScoreDetail;
import com.stratelia.webactiv.util.score.model.ScorePK;

/**
 * Class declaration
 *
 * @author neysseri
 */
@Stateless(name = "QuestionContainer", description = "Stateless EJB to manage question container.")
@TransactionAttribute(TransactionAttributeType.NOT_SUPPORTED)
public class QuestionContainerBmEJB implements QuestionContainerBm {

  private static final long serialVersionUID = -2214591704695533730L;
  @EJB
  private QuestionBm currentQuestionBm;
  @EJB
  private QuestionResultBm currentQuestionResultBm;
  @EJB
  private AnswerBm currentAnswerBm = null;
  @EJB
  private ScoreBm currentScoreBm;
  // if beginDate is null, it will be replace in database with it
  private final static String nullBeginDate = "0000/00/00";
  // if endDate is null, it will be replace in database with it
  private final static String nullEndDate = "9999/99/99";

  public QuestionContainerBmEJB() {
  }

  @Override
  public Collection<QuestionContainerHeader> getQuestionContainers(
<<<<<<< HEAD
      QuestionContainerPK questionContainerPK) throws RemoteException {
    SilverTrace.info("questionContainer",
        "QuestionContainerBmEJB.getQuestionContainers()",
        "root.MSG_GEN_ENTER_METHOD", "questionContainerPK = "
            + questionContainerPK);
    Connection con = null;

=======
      QuestionContainerPK questionContainerPK) {
    SilverTrace.info("questionContainer", "QuestionContainerBmEJB.getQuestionContainers()",
        "root.MSG_GEN_ENTER_METHOD", "questionContainerPK = " + questionContainerPK);
    Connection con = getConnection();
>>>>>>> a2615e85
    try {
      Collection<QuestionContainerHeader> questionContainerHeaders = QuestionContainerDAO
          .getQuestionContainers(con, questionContainerPK);
      return this.setNbMaxPoints(questionContainerHeaders);
    } catch (Exception e) {
      throw new QuestionContainerRuntimeException("QuestionContainerBmEJB.getQuestionContainers()",
          SilverpeasRuntimeException.ERROR,
          "questionContainer.GETTING_QUESTIONCONTAINER_LIST_FAILED", e);
    } finally {
      DBUtil.close(con);
    }
  }

  @Override
  public Collection<QuestionContainerHeader> getQuestionContainerHeaders(
      List<QuestionContainerPK> pks) {
    SilverTrace.info("questionContainer", "QuestionContainerBmEJB.getQuestionContainerHeaders()",
        "root.MSG_GEN_ENTER_METHOD", "pks = " + pks.toString());
    Connection con = getConnection();
    try {
      return QuestionContainerDAO.getQuestionContainers(con, pks);
    } catch (Exception e) {
      throw new QuestionContainerRuntimeException(
          "QuestionContainerBmEJB.getQuestionContainerHeaders()",
          SilverpeasRuntimeException.ERROR,
          "questionContainer.GETTING_QUESTIONCONTAINER_LIST_FAILED", e);
    } finally {
      DBUtil.close(con);
    }
  }

  private Collection<QuestionContainerHeader> setNbMaxPoints(
      Collection<QuestionContainerHeader> questionContainerHeaders) {
    SilverTrace.info("questionContainer", "QuestionContainerBmEJB.setNbMaxPoints()",
        "root.MSG_GEN_ENTER_METHOD", "");
    QuestionBm questionBm = currentQuestionBm;
    Iterator<QuestionContainerHeader> it = questionContainerHeaders.iterator();
    List<QuestionContainerHeader> result = new ArrayList<QuestionContainerHeader>();

    while (it.hasNext()) {
      int nbMaxPoints = 0;
      QuestionContainerHeader questionContainerHeader = it.next();
      QuestionPK questionPK = new QuestionPK(null, questionContainerHeader.getPK());
      Collection<Question> questions;
      try {
        questions =
            questionBm.getQuestionsByFatherPK(questionPK, questionContainerHeader.getPK().getId());
      } catch (Exception e) {
        throw new QuestionContainerRuntimeException("QuestionContainerBmEJB.setNbMaxPoints()",
            SilverpeasRuntimeException.ERROR,
            "questionContainer.SETTING_NB_MAX_POINTS_TO_QUESTIONCONTAINER_FAILED", e);
      }
      for (Question question : questions) {
        nbMaxPoints += question.getNbPointsMax();
      }
      questionContainerHeader.setNbMaxPoints(nbMaxPoints);
      result.add(questionContainerHeader);
    }
    return result;
  }

  private QuestionContainerHeader setNbMaxPoint(QuestionContainerHeader questionContainerHeader) {
    SilverTrace.info("questionContainer", "QuestionContainerBmEJB.setNbMaxPoint()",
        "root.MSG_GEN_ENTER_METHOD", "questionContainerHeader = " + questionContainerHeader);
    int nbMaxPoints = 0;
    QuestionBm questionBm = currentQuestionBm;
    Collection<Question> questions;
    QuestionPK questionPK = new QuestionPK(null, questionContainerHeader.getPK());
    try {
      questions = questionBm.getQuestionsByFatherPK(questionPK, questionContainerHeader.getPK().
          getId());
    } catch (Exception e) {
      throw new QuestionContainerRuntimeException("QuestionContainerBmEJB.setNbMaxPoint()",
          SilverpeasRuntimeException.ERROR, "questionContainer.GETTING_QUESTIONS_FAILED", e);
    }
    for (Question question : questions) {
      nbMaxPoints += question.getNbPointsMax();
    }
    questionContainerHeader.setNbMaxPoints(nbMaxPoints);
    return questionContainerHeader;
  }

  @Override
  public Collection<QuestionContainerHeader> getNotClosedQuestionContainers(
<<<<<<< HEAD
      QuestionContainerPK questionContainerPK) throws RemoteException {
    SilverTrace.info("questionContainer",
        "QuestionContainerBmEJB.getNotClosedQuestionContainers()",
        "root.MSG_GEN_ENTER_METHOD", "questionContainerPK = "
            + questionContainerPK);
    Connection con = null;

=======
      QuestionContainerPK questionContainerPK) {
    SilverTrace.info("questionContainer", "QuestionContainerBmEJB.getNotClosedQuestionContainers()",
        "root.MSG_GEN_ENTER_METHOD", "questionContainerPK = " + questionContainerPK);
    Connection con = getConnection();
>>>>>>> a2615e85
    try {

      Collection<QuestionContainerHeader> questionContainerHeaders = QuestionContainerDAO
          .getNotClosedQuestionContainers(con, questionContainerPK);
      return this.setNbMaxPoints(questionContainerHeaders);
    } catch (Exception e) {
      throw new QuestionContainerRuntimeException(
          "QuestionContainerBmEJB.getNotClosedQuestionContainers()",
          SilverpeasRuntimeException.ERROR,
          "questionContainer.GETTING_NOT_CLOSED_QUESTIONCONTAINERS_FAILED", e);
    } finally {
      DBUtil.close(con);
    }
  }

  @Override
  public Collection<QuestionContainerHeader> getOpenedQuestionContainers(
<<<<<<< HEAD
      QuestionContainerPK questionContainerPK) throws RemoteException {
    SilverTrace.info("questionContainer",
        "QuestionContainerBmEJB.getOpenedQuestionContainers()",
        "root.MSG_GEN_ENTER_METHOD", "questionContainerPK = "
            + questionContainerPK);
    Connection con = null;

    try {
      con = getConnection();
      Collection<QuestionContainerHeader> result =
          QuestionContainerDAO.getOpenedQuestionContainers(con,
              questionContainerPK);
=======
      QuestionContainerPK questionContainerPK) {
    SilverTrace.info("questionContainer", "QuestionContainerBmEJB.getOpenedQuestionContainers()",
        "root.MSG_GEN_ENTER_METHOD", "questionContainerPK = " + questionContainerPK);
    Connection con = getConnection();
    try {
>>>>>>> a2615e85

      Collection<QuestionContainerHeader> result = QuestionContainerDAO.getOpenedQuestionContainers(
          con, questionContainerPK);
      return setNbMaxPoints(result);
    } catch (Exception e) {
      throw new QuestionContainerRuntimeException(
          "QuestionContainerBmEJB.getOpenedQuestionContainers()",
          SilverpeasRuntimeException.ERROR,
          "questionContainer.GETTING_OPENED_QUESTIONCONTAINERS_FAILED", e);
    } finally {
      DBUtil.close(con);
    }
  }

  @Override
  public Collection<QuestionContainerHeader> getOpenedQuestionContainersAndUserScores(
      QuestionContainerPK questionContainerPK, String userId) {
    SilverTrace.info("questionContainer",
        "QuestionContainerBmEJB.getOpenedQuestionContainersAndUserScores()",
        "root.MSG_GEN_ENTER_METHOD", "questionContainerPK = "
<<<<<<< HEAD
            + questionContainerPK + ", userId = " + userId);
    Connection con = null;

=======
        + questionContainerPK + ", userId = " + userId);
    Connection con = getConnection();
>>>>>>> a2615e85
    try {

      Collection<QuestionContainerHeader> questionContainerHeaders = QuestionContainerDAO
          .getOpenedQuestionContainers(con, questionContainerPK);
      List<QuestionContainerHeader> result = new ArrayList<QuestionContainerHeader>(
          questionContainerHeaders.size());
      for (QuestionContainerHeader questionContainerHeader : questionContainerHeaders) {
        questionContainerHeader.setScores(this.getUserScoresByFatherId(
            questionContainerHeader.getPK(), userId));
        result.add(setNbMaxPoint(questionContainerHeader));
      }
      return result;
    } catch (Exception e) {
      throw new QuestionContainerRuntimeException(
          "QuestionContainerBmEJB.getOpenedQuestionContainersAndUserScores()",
          SilverpeasRuntimeException.ERROR,
          "questionContainer.GETTING_OPENED_QUESTIONCONTAINERS_AND_USER_SCORES_FAILED", e);
    } finally {
      DBUtil.close(con);
    }
  }

  @Override
  public Collection<QuestionContainerHeader> getQuestionContainersWithScores(
      QuestionContainerPK questionContainerPK) {
    SilverTrace.
        info("questionContainer", "QuestionContainerBmEJB.getQuestionContainersWithScores()",
        "root.MSG_GEN_ENTER_METHOD", "questionContainerPK = " + questionContainerPK);
    Connection con = getConnection();
    try {
      Collection<QuestionContainerHeader> questionContainerHeaders = QuestionContainerDAO
          .getQuestionContainers(con, questionContainerPK);
      List<QuestionContainerHeader> result = new ArrayList<QuestionContainerHeader>(
          questionContainerHeaders.size());
      for (QuestionContainerHeader questionContainerHeader : questionContainerHeaders) {
        Collection<ScoreDetail> scoreDetails = getScoresByFatherId(questionContainerHeader.getPK());
        if (scoreDetails != null) {
          questionContainerHeader.setScores(scoreDetails);
          result.add(setNbMaxPoint(questionContainerHeader));
        }
      }
      return result;
    } catch (Exception e) {
      throw new QuestionContainerRuntimeException(
          "QuestionContainerBmEJB.getQuestionContainersWithScores()",
          SilverpeasRuntimeException.ERROR,
          "questionContainer.GETTING_QUESTIONCONTAINERS_AND_SCORES_FAILED", e);
    } finally {
      DBUtil.close(con);
    }
  }

  @Override
  public Collection<QuestionContainerHeader> getQuestionContainersWithUserScores(
      QuestionContainerPK questionContainerPK, String userId) {
    SilverTrace.info("questionContainer",
        "QuestionContainerBmEJB.getQuestionContainersWithUserScores()",
        "root.MSG_GEN_ENTER_METHOD", "questionContainerPK = "
<<<<<<< HEAD
            + questionContainerPK + ", userId = " + userId);
    Connection con = null;
=======
        + questionContainerPK + ", userId = " + userId);
    Connection con = getConnection();
>>>>>>> a2615e85

    try {

      Collection<QuestionContainerHeader> questionContainerHeaders = QuestionContainerDAO
          .getQuestionContainers(con, questionContainerPK);
      Iterator<QuestionContainerHeader> it = questionContainerHeaders.iterator();
      List<QuestionContainerHeader> result = new ArrayList<QuestionContainerHeader>();

      while (it.hasNext()) {
        QuestionContainerHeader questionContainerHeader = it.next();
        Collection<ScoreDetail> scoreDetails = this.getUserScoresByFatherId(
            questionContainerHeader.getPK(), userId);
        if (scoreDetails != null) {
          questionContainerHeader.setScores(scoreDetails);
          result.add(this.setNbMaxPoint(questionContainerHeader));
        }
      }
      return result;
    } catch (Exception e) {
      throw new QuestionContainerRuntimeException(
          "QuestionContainerBmEJB.getQuestionContainersWithUserScores()",
          SilverpeasRuntimeException.ERROR,
          "questionContainer.GETTING_QUESTIONCONTAINERS_AND_USER_SCORES_FAILED", e);
    } finally {
      DBUtil.close(con);
    }
  }

  @Override
  public Collection<QuestionContainerHeader> getClosedQuestionContainers(
<<<<<<< HEAD
      QuestionContainerPK questionContainerPK) throws RemoteException {
    SilverTrace.info("questionContainer",
        "QuestionContainerBmEJB.getClosedQuestionContainers()",
        "root.MSG_GEN_ENTER_METHOD", "questionContainerPK = "
            + questionContainerPK);
    Connection con = null;

    try {
      con = getConnection();
      Collection<QuestionContainerHeader> result =
          QuestionContainerDAO.getClosedQuestionContainers(con,
              questionContainerPK);
=======
      QuestionContainerPK questionContainerPK) {
    SilverTrace.info("questionContainer", "QuestionContainerBmEJB.getClosedQuestionContainers()",
        "root.MSG_GEN_ENTER_METHOD", "questionContainerPK = " + questionContainerPK);
    Connection con = getConnection();
    try {
>>>>>>> a2615e85

      Collection<QuestionContainerHeader> result = QuestionContainerDAO.getClosedQuestionContainers(
          con, questionContainerPK);
      return setNbMaxPoints(result);
    } catch (Exception e) {
      throw new QuestionContainerRuntimeException(
          "QuestionContainerBmEJB.getClosedQuestionContainers()",
          SilverpeasRuntimeException.ERROR,
          "questionContainer.GETTING_CLOSED_QUESTIONCONTAINERS_FAILED", e);
    } finally {
      DBUtil.close(con);
    }
  }

  @Override
  public Collection<QuestionContainerHeader> getInWaitQuestionContainers(
<<<<<<< HEAD
      QuestionContainerPK questionContainerPK) throws RemoteException {
    SilverTrace.info("questionContainer",
        "QuestionContainerBmEJB.getInWaitQuestionContainers()",
        "root.MSG_GEN_ENTER_METHOD", "questionContainerPK = "
            + questionContainerPK);
    Connection con = null;

    try {
      con = getConnection();
      Collection<QuestionContainerHeader> result =
          QuestionContainerDAO.getInWaitQuestionContainers(con,
              questionContainerPK);
=======
      QuestionContainerPK questionContainerPK) {
    SilverTrace.info("questionContainer", "QuestionContainerBmEJB.getInWaitQuestionContainers()",
        "root.MSG_GEN_ENTER_METHOD", "questionContainerPK = " + questionContainerPK);
    Connection con = getConnection();
    try {
>>>>>>> a2615e85

      Collection<QuestionContainerHeader> result = QuestionContainerDAO.getInWaitQuestionContainers(
          con, questionContainerPK);
      return setNbMaxPoints(result);
    } catch (Exception e) {
      throw new QuestionContainerRuntimeException(
          "QuestionContainerBmEJB.getInWaitQuestionContainers()",
          SilverpeasRuntimeException.ERROR,
          "questionContainer.GETTING_INWAIT_QUESTIONCONTAINERS_FAILED", e);
    } finally {
      DBUtil.close(con);
    }
  }

  @Override
  public Collection<ScoreDetail> getUserScoresByFatherId(
      QuestionContainerPK questionContainerPK, String userId) {
    SilverTrace.info("questionContainer",
        "QuestionContainerBmEJB.getUserScoresByFatherId()",
        "root.MSG_GEN_ENTER_METHOD", "questionContainerPK = "
            + questionContainerPK + ", userId = " + userId);
    Collection<ScoreDetail> scores;
    ScoreBm scoreBm = currentScoreBm;
    ScorePK scorePK = new ScorePK(null, questionContainerPK);

    try {
      scores = scoreBm.getUserScoresByFatherId(scorePK, questionContainerPK
          .getId(), userId);
      if (scores != null) {
        SilverTrace.info("questionContainer",
            "QuestionContainerBmEJB.getUserScoresByFatherId()",
            "root.MSG_GEN_PARAM_VALUE", "Le score : Size=" + scores.size());
      } else {
        SilverTrace.info("questionContainer",
            "QuestionContainerBmEJB.getUserScoresByFatherId()",
            "root.MSG_GEN_PARAM_VALUE", "Le score : null");
      }
    } catch (Exception e) {
      throw new QuestionContainerRuntimeException(
          "QuestionContainerBmEJB.getUserScoresByFatherId()",
          SilverpeasRuntimeException.ERROR,
          "questionContainer.GETTING_QUESTIONCONTAINER_USER_SCORES_FAILED", e);
    }
    return scores;
  }

  public Collection<ScoreDetail> getBestScoresByFatherId(
      QuestionContainerPK questionContainerPK, int nbBestScores) {
    SilverTrace.info("questionContainer",
        "QuestionContainerBmEJB.getBestScoresByFatherId()",
        "root.MSG_GEN_ENTER_METHOD", "questionContainerPK = "
            + questionContainerPK + ", nbBestScores = " + nbBestScores);
    Collection<ScoreDetail> scores;
    ScoreBm scoreBm = currentScoreBm;
    ScorePK scorePK = new ScorePK(null, questionContainerPK);

    try {
      scores = scoreBm.getBestScoresByFatherId(scorePK, nbBestScores,
          questionContainerPK.getId());
      return scores;
    } catch (Exception e) {
      throw new QuestionContainerRuntimeException(
          "QuestionContainerBmEJB.getBestScoresByFatherId()",
          SilverpeasRuntimeException.ERROR,
          "questionContainer.GETTING_QUESTIONCONTAINER_BEST_SCORES_FAILED", e);
    }
  }

  public Collection<ScoreDetail> getWorstScoresByFatherId(
      QuestionContainerPK questionContainerPK, int nbScores) {
    SilverTrace.info("questionContainer",
        "QuestionContainerBmEJB.getWorstScoresByFatherId()",
        "root.MSG_GEN_ENTER_METHOD", "questionContainerPK = "
            + questionContainerPK + ", nbScores = " + nbScores);
    Collection<ScoreDetail> scores;
    ScoreBm scoreBm = currentScoreBm;
    ScorePK scorePK = new ScorePK(null, questionContainerPK);

    try {
      scores = scoreBm.getWorstScoresByFatherId(scorePK, nbScores,
          questionContainerPK.getId());
      return scores;
    } catch (Exception e) {
      throw new QuestionContainerRuntimeException(
          "QuestionContainerBmEJB.getWorstScoresByFatherId()",
          SilverpeasRuntimeException.ERROR,
          "questionContainer.GETTING_QUESTIONCONTAINER_WORST_SCORES_FAILED", e);
    }
  }

  public Collection<ScoreDetail> getScoresByFatherId(QuestionContainerPK questionContainerPK) {
    SilverTrace.info("questionContainer", "QuestionContainerBmEJB.getScoresByFatherId()",
        "root.MSG_GEN_ENTER_METHOD", "questionContainerPK = " + questionContainerPK);
    Collection<ScoreDetail> scores;
    ScoreBm scoreBm = currentScoreBm;
    ScorePK scorePK = new ScorePK(null, questionContainerPK);

    try {
      scores = scoreBm.getScoresByFatherId(scorePK, questionContainerPK.getId());
      if (scores != null) {
        SilverTrace.info("questionContainer", "QuestionContainerBmEJB.getScoresByFatherId()",
            "root.MSG_GEN_PARAM_VALUE", "Le score : Size=" + scores.size());
      } else {
        SilverTrace.info("questionContainer", "QuestionContainerBmEJB.getScoresByFatherId()",
            "root.MSG_GEN_PARAM_VALUE", "Le score : null");
      }
      return scores;
    } catch (Exception e) {
      throw new QuestionContainerRuntimeException(
          "QuestionContainerBmEJB.getScoresByFatherId()",
          SilverpeasRuntimeException.ERROR,
          "questionContainer.GETTING_QUESTIONCONTAINER_SCORES_FAILED", e);
    }
  }

  public float getAverageScoreByFatherId(QuestionContainerPK questionContainerPK) {
    SilverTrace.info("questionContainer", "QuestionContainerBmEJB.getAverageScoreByFatherId()",
        "root.MSG_GEN_ENTER_METHOD", "questionContainerPK = " + questionContainerPK);
    float averageScore;
    ScoreBm scoreBm = currentScoreBm;
    ScorePK scorePK = new ScorePK(null, questionContainerPK);

    try {
      averageScore = scoreBm.getAverageScoreByFatherId(scorePK,
          questionContainerPK.getId());
      return averageScore;
    } catch (Exception e) {
      throw new QuestionContainerRuntimeException(
          "QuestionContainerBmEJB.getAverageScoreByFatherId()",
          SilverpeasRuntimeException.ERROR,
          "questionContainer.GETTING_QUESTIONCONTAINER_AVERAGE_SCORE_FAILED", e);
    }
  }

  public QuestionContainerDetail getQuestionContainer(
      QuestionContainerPK questionContainerPK, String userId) {
    SilverTrace.info("questionContainer",
        "QuestionContainerBmEJB.getQuestionContainer()",
        "root.MSG_GEN_ENTER_METHOD", "questionContainerPK = "
<<<<<<< HEAD
            + questionContainerPK + ", userId = " + userId);
    Connection con = null;
=======
        + questionContainerPK + ", userId = " + userId);
    Connection con = getConnection();
>>>>>>> a2615e85
    Collection<Question> questions;
    Collection<Comment> comments = null;
    QuestionContainerHeader questionContainerHeader;
    Collection<QuestionResult> userVotes = null;

    questionContainerHeader = getQuestionContainerHeader(questionContainerPK);

    QuestionBm questionBm = currentQuestionBm;
    QuestionPK questionPK = new QuestionPK(null, questionContainerPK);
    int nbMaxPoints = 0;

    try {
      questions = questionBm.getQuestionsByFatherPK(questionPK, questionContainerPK.getId());
      for (Question question : questions) {
        nbMaxPoints += question.getNbPointsMax();
      }
      questionContainerHeader.setNbMaxPoints(nbMaxPoints);
    } catch (Exception e) {
      throw new QuestionContainerRuntimeException(
          "QuestionContainerBmEJB.getQuestionContainer()",
          SilverpeasRuntimeException.ERROR,
          "questionContainer.GETTING_QUESTIONCONTAINER_FAILED", e);
    }

    try {

      userVotes = getUserVotesToQuestionContainer(userId, questionContainerPK);
    } finally {
      DBUtil.close(con);
    }

    try {

      comments = getComments(questionContainerPK);
    } finally {
      DBUtil.close(con);
    }

    SilverTrace.info("questionContainer",
        "QuestionContainerBmEJB.getQuestionContainer()",
        "root.MSG_GEN_EXIT_METHOD", "questionContainerPK = "
            + questionContainerPK + ", userId = " + userId);
    return new QuestionContainerDetail(questionContainerHeader, questions,
        comments, userVotes);
  }

  public QuestionContainerHeader getQuestionContainerHeader(
      QuestionContainerPK questionContainerPK) {
    SilverTrace.info("questionContainer",
        "QuestionContainerBmEJB.getQuestionContainerHeader()",
        "root.MSG_GEN_ENTER_METHOD", "questionContainerPK = "
<<<<<<< HEAD
            + questionContainerPK);
    Connection con = null;
=======
        + questionContainerPK);
    Connection con = getConnection();
>>>>>>> a2615e85
    QuestionContainerHeader questionContainerHeader = null;

    try {

      questionContainerHeader = QuestionContainerDAO
          .getQuestionContainerHeader(con, questionContainerPK);
    } catch (Exception e) {
      throw new QuestionContainerRuntimeException(
          "QuestionContainerBmEJB.getQuestionContainer()",
          SilverpeasRuntimeException.ERROR,
          "questionContainer.GETTING_QUESTIONCONTAINER_FAILED", e);
    } finally {
      DBUtil.close(con);
    }

    return questionContainerHeader;
  }

  public QuestionContainerDetail getQuestionContainerByParticipationId(
      QuestionContainerPK questionContainerPK, String userId,
      int participationId) {
    SilverTrace.info("questionContainer",
        "QuestionContainerBmEJB.getQuestionContainerByParticipationId()",
        "root.MSG_GEN_ENTER_METHOD", "questionContainerPK = "
            + questionContainerPK + ", userId = " + userId
            + ", participationId = " + participationId);
    Collection<Question> questions;
    Collection<Comment> comments;
    QuestionContainerHeader questionContainerHeader;
    Collection<QuestionResult> userVotes = null;

    questionContainerHeader = getQuestionContainerHeader(questionContainerPK);

    QuestionBm questionBm = currentQuestionBm;
    QuestionResultBm questionResultBm = currentQuestionResultBm;
    QuestionPK questionPK = new QuestionPK(null, questionContainerPK);
    int nbMaxPoints = 0;

    try {
      questions = questionBm.getQuestionsByFatherPK(questionPK,
          questionContainerPK.getId());
      for (Question question : questions) {
        userVotes = questionResultBm.getUserQuestionResultsToQuestionByParticipation(userId,
            new ForeignPK(question.getPK()), participationId);
        question.setQuestionResults(userVotes);
        nbMaxPoints += question.getNbPointsMax();
      }
      questionContainerHeader.setNbMaxPoints(nbMaxPoints);
    } catch (Exception e) {
      throw new QuestionContainerRuntimeException(
          "QuestionContainerBmEJB.getQuestionContainerByParticipationId()",
          SilverpeasRuntimeException.ERROR,
          "questionContainer.GETTING_QUESTIONCONTAINER_FAILED", e);
    }

    comments = getComments(questionContainerPK);

    SilverTrace.info("questionContainer",
        "QuestionContainerBmEJB.getQuestionContainerByParticipationId()",
        "root.MSG_GEN_EXIT_METHOD", "questionContainerPK = "
            + questionContainerPK + ", userId = " + userId
            + ", participationId = " + participationId);
    return new QuestionContainerDetail(questionContainerHeader, questions,
        comments, userVotes);
  }

<<<<<<< HEAD
  public void closeQuestionContainer(QuestionContainerPK questionContainerPK)
      throws RemoteException {
    SilverTrace.info("questionContainer",
        "QuestionContainerBmEJB.closeQuestionContainer()",
        "root.MSG_GEN_ENTER_METHOD", "questionContainerPK = "
            + questionContainerPK);
    Connection con = null;

=======
  @TransactionAttribute(TransactionAttributeType.REQUIRED)
  @Override
  public void closeQuestionContainer(QuestionContainerPK questionContainerPK) {
    SilverTrace.info("questionContainer", "QuestionContainerBmEJB.closeQuestionContainer()",
        "root.MSG_GEN_ENTER_METHOD", "questionContainerPK = " + questionContainerPK);
    Connection con = getConnection();
>>>>>>> a2615e85
    try {

      // begin PDC integration
      QuestionContainerHeader qc = QuestionContainerDAO.getQuestionContainerHeader(con,
          questionContainerPK);
      QuestionContainerContentManager.updateSilverContentVisibility(qc, false);
      // end PDC integration
      QuestionContainerDAO.closeQuestionContainer(con, questionContainerPK);
    } catch (Exception e) {
      throw new QuestionContainerRuntimeException("QuestionContainerBmEJB.closeQuestionContainer()",
          SilverpeasRuntimeException.ERROR, "questionContainer.CLOSING_QUESTIONCONTAINER_FAILED", e);
    } finally {
      DBUtil.close(con);
    }
  }

<<<<<<< HEAD
  public void openQuestionContainer(QuestionContainerPK questionContainerPK)
      throws RemoteException {
    SilverTrace.info("questionContainer",
        "QuestionContainerBmEJB.openQuestionContainer()",
        "root.MSG_GEN_ENTER_METHOD", "questionContainerPK = "
            + questionContainerPK);
    Connection con = null;

=======
  @Override
  @TransactionAttribute(TransactionAttributeType.REQUIRED)
  public void openQuestionContainer(QuestionContainerPK questionContainerPK) {
    SilverTrace.info("questionContainer", "QuestionContainerBmEJB.openQuestionContainer()",
        "root.MSG_GEN_ENTER_METHOD", "questionContainerPK = " + questionContainerPK);
    Connection con = getConnection();
>>>>>>> a2615e85
    try {
      // begin PDC integration
      QuestionContainerHeader qc = QuestionContainerDAO.getQuestionContainerHeader(con,
          questionContainerPK);
      QuestionContainerContentManager.updateSilverContentVisibility(qc, true);
      // end PDC integration
      QuestionContainerDAO.openQuestionContainer(con, questionContainerPK);
    } catch (Exception e) {
      throw new QuestionContainerRuntimeException("QuestionContainerBmEJB.openQuestionContainer()",
          SilverpeasRuntimeException.ERROR, "questionContainer.OPENING_QUESTIONCONTAINER_FAILED", e);
    } finally {
      DBUtil.close(con);
    }
  }

  public int getNbVotersByQuestionContainer(
      QuestionContainerPK questionContainerPK) {
    SilverTrace.info("questionContainer",
        "QuestionContainerBmEJB.getNbVotersByQuestionContainer()",
        "root.MSG_GEN_ENTER_METHOD", "questionContainerPK = "
            + questionContainerPK);
    int nbVoters;

    ScorePK scorePK = new ScorePK("", questionContainerPK.getSpace(),
        questionContainerPK.getComponentName());
    ScoreBm scoreBm = currentScoreBm;

    try {
      nbVoters = scoreBm.getNbVotersByFatherId(scorePK, questionContainerPK
          .getId());
    } catch (Exception e) {
      throw new QuestionContainerRuntimeException(
          "QuestionContainerBmEJB.getNbVotersByQuestionContainer()",
          SilverpeasRuntimeException.ERROR,
          "questionContainer.GETTING_QUESTIONCONTAINER_NUMBER_OF_VOTES_FAILED",
          e);
    }
    return nbVoters;
  }

  @TransactionAttribute(TransactionAttributeType.REQUIRED)
  @Override
  public void recordReplyToQuestionContainerByUser(QuestionContainerPK questionContainerPK,
      String userId, Hashtable<String, Vector<String>> reply) {
    SilverTrace.info("questionContainer",
<<<<<<< HEAD
        "QuestionContainerBmEJB.recordReplyToQuestionContainerByUser()",
        "root.MSG_GEN_ENTER_METHOD", "questionContainerPK = "
            + questionContainerPK + ", userId = " + userId);
=======
        "QuestionContainerBmEJB.recordReplyToQuestionContainerByUser()", "root.MSG_GEN_ENTER_METHOD",
        "questionContainerPK = " + questionContainerPK + ", userId = " + userId);
>>>>>>> a2615e85
    SimpleDateFormat formatterDB = new java.text.SimpleDateFormat("yyyy/MM/dd");
    QuestionPK questionPK;
    AnswerPK answerPK;
    ScorePK scorePK = new ScorePK(null, questionContainerPK);
    QuestionResult result;
    QuestionResultBm questionResultBm = currentQuestionResultBm;
    AnswerBm answerBm = currentAnswerBm;
    QuestionBm questionBm = currentQuestionBm;
    ScoreBm scoreBm = currentScoreBm;
    Answer answer;
    int participationId = scoreBm.getUserNbParticipationsByFatherId(scorePK,
        questionContainerPK.getId(), userId) + 1;
    int questionUserScore;
    int userScore = 0;

    Enumeration<String> keys = reply.keys();

    while (keys.hasMoreElements()) {
      questionUserScore = 0;
      String questionId = keys.nextElement();

      questionPK = new QuestionPK(questionId, questionContainerPK);
      Question question;

      try {
        question = questionBm.getQuestion(questionPK);
      } catch (Exception e) {
        throw new QuestionContainerRuntimeException(
            "QuestionContainerBmEJB.recordReplyToQuestionContainerByUser()",
            SilverpeasRuntimeException.ERROR,
            "questionContainer.RECORDING_USER_RESPONSES_TO_QUESTIONCONTAINER_FAILED", e);
      }

      Vector<String> answers = reply.get(questionId);
      String answerId;
      int vectorSize = answers.size();
      int newVectorSize = vectorSize;
      int vectorBegin = 0;
      // Treatment of the first vector element
      // to know if the clue has been read
      String cluePenalty = answers.firstElement();
      int penaltyValue = 0;

      if (cluePenalty.startsWith("PC")) {
        // It's a clue penalty field
        penaltyValue = Integer.parseInt(cluePenalty.substring(2, cluePenalty.length()));
        vectorBegin = 1;
      }

      // Treatment of the last vector element
      // to know if the answer is opened
      String openedAnswer = answers.lastElement();

      if (openedAnswer.startsWith("OA")) {
        SilverTrace.info("questionContainer",
            "QuestionContainerBmEJB.recordReplyToQuestionContainerByUser()",
            "root.MSG_GEN_PARAM_VALUE", "It's an open answer !");
        // It's an open answer
        // Fetch the correspondant answerId
        answerId = answers.get(vectorSize - 2);
        openedAnswer = openedAnswer.substring(2, openedAnswer.length());

        // User Score for this question
        answer = question.getAnswer(answerId);
        questionUserScore += answer.getNbPoints() - penaltyValue;

        newVectorSize = vectorSize - 2;
        answerPK = new AnswerPK(answerId, questionContainerPK);
        result = new QuestionResult(null, new ForeignPK(questionPK), answerPK,
            userId, openedAnswer);
        result.setParticipationId(participationId);
        result.setNbPoints(answer.getNbPoints() - penaltyValue);
        SilverTrace.info("questionContainer",
            "QuestionContainerBmEJB.recordReplyToQuestionContainerByUser()",
            "root.MSG_GEN_PARAM_VALUE", "answer.getNbPoints(): "
                + answer.getNbPoints() + ", penaltyValue=" + penaltyValue);
        try {
          questionResultBm.setQuestionResultToUser(result);
        } catch (Exception e) {
          throw new QuestionContainerRuntimeException(
              "QuestionContainerBmEJB.recordReplyToQuestionContainerByUser()",
              SilverpeasRuntimeException.ERROR,
              "questionContainer.RECORDING_USER_RESPONSES_TO_QUESTIONCONTAINER_FAILED",
              e);
        }
        try {
          // Add this vote to the corresponding answer
          answerBm.recordThisAnswerAsVote(new ForeignPK(questionPK), answerPK);
        } catch (Exception e) {
          throw new QuestionContainerRuntimeException(
              "QuestionContainerBmEJB.recordReplyToQuestionContainerByUser()",
              SilverpeasRuntimeException.ERROR,
              "questionContainer.RECORDING_USER_RESPONSES_TO_QUESTIONCONTAINER_FAILED",
              e);
        }
      }

      for (int i = vectorBegin; i < newVectorSize; i++) {
        answerId = answers.get(i);
        SilverTrace.info("questionContainer",
            "QuestionContainerBmEJB.recordReplyToQuestionContainerByUser()",
            "root.MSG_GEN_PARAM_VALUE", "It's a closed answer " + i);
        answer = question.getAnswer(answerId);
        questionUserScore += answer.getNbPoints() - penaltyValue;
        answerPK = new AnswerPK(answerId, questionContainerPK);
        result = new QuestionResult(null, new ForeignPK(questionPK), answerPK,
            userId, null);
        result.setParticipationId(participationId);
        result.setNbPoints(answer.getNbPoints() - penaltyValue);
        try {
          questionResultBm.setQuestionResultToUser(result);
        } catch (Exception e) {
          throw new QuestionContainerRuntimeException(
              "QuestionContainerBmEJB.recordReplyToQuestionContainerByUser()",
              SilverpeasRuntimeException.ERROR,
              "questionContainer.RECORDING_USER_RESPONSES_TO_QUESTIONCONTAINER_FAILED",
              e);
        }
        try {
          // Add this vote to the corresponding answer
          answerBm.recordThisAnswerAsVote(new ForeignPK(questionPK), answerPK);
        } catch (Exception e) {
          throw new QuestionContainerRuntimeException(
              "QuestionContainerBmEJB.recordReplyToQuestionContainerByUser()",
              SilverpeasRuntimeException.ERROR,
              "questionContainer.RECORDING_USER_RESPONSES_TO_QUESTIONCONTAINER_FAILED",
              e);
        }
      }
      SilverTrace.info("questionContainer",
          "QuestionContainerBmEJB.recordReplyToQuestionContainerByUser()",
          "root.MSG_GEN_PARAM_VALUE", "Question ptsmin ="
              + question.getNbPointsMin() + " - Question ptsmax ="
              + question.getNbPointsMax());
      if (question.getNbPointsMax() < questionUserScore) {
        questionUserScore = question.getNbPointsMax();
      } else if (question.getNbPointsMin() > questionUserScore) {
        questionUserScore = question.getNbPointsMin();
      }
      userScore += questionUserScore;
      SilverTrace.info("questionContainer",
          "QuestionContainerBmEJB.recordReplyToQuestionContainerByUser()",
          "root.MSG_GEN_PARAM_VALUE", "questionUserScore =" + questionUserScore
              + " - userScore =" + userScore);
    }

    SilverTrace.info("questionContainer",
        "QuestionContainerBmEJB.recordReplyToQuestionContainerByUser()",
        "root.MSG_GEN_PARAM_VALUE", "User Score =" + userScore);
    // Record the UserScore
    ScoreDetail scoreDetail = new ScoreDetail(scorePK, questionContainerPK
        .getId(), userId, participationId, formatterDB
        .format(new java.util.Date()), userScore, 0, "");

    scoreBm.addScore(scoreDetail);

    Connection con = getConnection();

    try {

      // Increment the number of voters
      QuestionContainerDAO.addAVoter(con, questionContainerPK);
    } catch (Exception e) {
      throw new QuestionContainerRuntimeException(
          "QuestionContainerBmEJB.recordReplyToQuestionContainerByUser()",
          SilverpeasRuntimeException.ERROR,
          "questionContainer.RECORDING_USER_RESPONSES_TO_QUESTIONCONTAINER_FAILED",
          e);
    } finally {
      DBUtil.close(con);
    }
  }

  @TransactionAttribute(TransactionAttributeType.REQUIRED)
  @Override
  public void recordReplyToQuestionContainerByUser(QuestionContainerPK questionContainerPK,
      String userId, Hashtable<String, Vector<String>> reply, String comment,
      boolean isAnonymousComment) {
    SilverTrace.info("questionContainer",
        "QuestionContainerBmEJB.recordReplyToQuestionContainerByUser()", "root.MSG_GEN_ENTER_METHOD",
        "questionContainerPK = " + questionContainerPK + ", userId = " + userId + ", comment = "
        + comment);
    recordReplyToQuestionContainerByUser(questionContainerPK, userId, reply);
    addComment(questionContainerPK, userId, comment, isAnonymousComment);
  }

  private void addComment(QuestionContainerPK questionContainerPK,
      String userId, String comment, boolean isAnonymousComment) {
    SilverTrace.info("questionContainer", "QuestionContainerBmEJB.addComment()",
        "root.MSG_GEN_ENTER_METHOD", "questionContainerPK = " + questionContainerPK + ", userId = "
        + userId + ", comment = " + comment);
    Connection con = getConnection();
    try {

      Comment c = new Comment(null, questionContainerPK, userId, comment, isAnonymousComment, null);
      QuestionContainerDAO.addComment(con, c);
    } catch (Exception e) {
      throw new QuestionContainerRuntimeException("QuestionContainerBmEJB.addComment()",
          SilverpeasRuntimeException.ERROR,
          "questionContainer.ADDING_QUESTIONCONTAINER_COMMENT_FAILED", e);
    } finally {
      DBUtil.close(con);
    }
  }

  public QuestionContainerPK createQuestionContainer(QuestionContainerPK questionContainerPK,
      QuestionContainerDetail questionContainerDetail, String userId) {
    SilverTrace.info("questionContainer", "QuestionContainerBmEJB.createQuestionContainer()",
        "root.MSG_GEN_ENTER_METHOD", "questionContainerPK = " + questionContainerPK
        + ", questionContainerDetail = " + questionContainerDetail + ", userId = " + userId);
    Connection con = getConnection();
    QuestionContainerHeader questionContainerHeader = questionContainerDetail.getHeader();
    questionContainerHeader.setPK(questionContainerPK);
    questionContainerHeader.setCreatorId(userId);
    try {
<<<<<<< HEAD
      con = getConnection();
=======

>>>>>>> a2615e85
      questionContainerPK = QuestionContainerDAO.createQuestionContainerHeader(
          con, questionContainerHeader);
      questionContainerHeader.setPK(questionContainerPK);
      QuestionContainerContentManager.createSilverContent(con,
          questionContainerHeader, userId, true);
    } catch (Exception e) {
      throw new QuestionContainerRuntimeException(
          "QuestionContainerBmEJB.createQuestionContainer()",
          SilverpeasRuntimeException.ERROR, "questionContainer.CREATING_QUESTIONCONTAINER_FAILED",
          e);
    } finally {
      DBUtil.close(con);
    }
    QuestionBm questionBm = currentQuestionBm;
    QuestionPK questionPK = new QuestionPK(null, questionContainerPK);
    Collection<Question> questions = questionContainerDetail.getQuestions();
    List<Question> q = new ArrayList<Question>(questions.size());
    for (Question question : questions) {
      question.setPK(questionPK);
      q.add(question);
    }

    try {
      questionBm.createQuestions(q, questionContainerPK.getId());
    } catch (Exception e) {
      throw new QuestionContainerRuntimeException(
          "QuestionContainerBmEJB.createQuestionContainer()", SilverpeasRuntimeException.ERROR,
          "questionContainer.CREATING_QUESTIONCONTAINER_FAILED", e);
    }
    createIndex(questionContainerHeader);
    return questionContainerPK;
  }

  @Override
  @TransactionAttribute(TransactionAttributeType.REQUIRED)
  public void updateQuestionContainerHeader(QuestionContainerHeader questionContainerHeader) {
    SilverTrace.info("questionContainer", "QuestionContainerBmEJB.updateQuestionContainerHeader()",
        "root.MSG_GEN_ENTER_METHOD", "questionContainerHeader = " + questionContainerHeader);
    Connection con = getConnection();
    try {
      QuestionContainerDAO.updateQuestionContainerHeader(con, questionContainerHeader);
      // start PDC integration
      QuestionContainerContentManager.updateSilverContentVisibility(questionContainerHeader, true);
      // end PDC integration
      createIndex(questionContainerHeader);
    } catch (Exception e) {
      throw new QuestionContainerRuntimeException(
          "QuestionContainerBmEJB.updateQuestionContainerHeader()", SilverpeasRuntimeException.ERROR,
          "questionContainer.UPDATING_QUESTIONCONTAINER_FAILED", e);
    } finally {
      DBUtil.close(con);
    }
  }

  @TransactionAttribute(TransactionAttributeType.REQUIRED)
  @Override
  public void updateQuestions(QuestionContainerPK questionContainerPK,
<<<<<<< HEAD
      Collection<Question> questions) throws RemoteException {
    SilverTrace.info("questionContainer",
        "QuestionContainerBmEJB.updateQuestions()",
        "root.MSG_GEN_ENTER_METHOD", "questionContainerPK = "
            + questionContainerPK);
    QuestionBm questionBm = getQuestionBm();
=======
      Collection<Question> questions) {
    SilverTrace.info("questionContainer", "QuestionContainerBmEJB.updateQuestions()",
        "root.MSG_GEN_ENTER_METHOD", "questionContainerPK = " + questionContainerPK);
    QuestionBm questionBm = currentQuestionBm;
>>>>>>> a2615e85
    QuestionPK questionPK = new QuestionPK(null, questionContainerPK);
    for (Question question : questions) {
      question.setPK(questionPK);
    }
    try {
      // delete all old questions
      questionBm.deleteQuestionsByFatherPK(questionPK, questionContainerPK.getId());
      // replace it with new ones
      questionBm.createQuestions(questions, questionContainerPK.getId());
    } catch (Exception e) {
      throw new QuestionContainerRuntimeException("QuestionContainerBmEJB.updateQuestions()",
          SilverpeasRuntimeException.ERROR,
          "questionContainer.UPDATING_QUESTIONCONTAINER_QUESTIONS_FAILED", e);
    }
  }

  public void deleteVotes(QuestionContainerPK questionContainerPK) {
    SilverTrace.info("questionContainer", "QuestionContainerBmEJB.deleteVotes()",
        "root.MSG_GEN_ENTER_METHOD", "questionContainerPK = " + questionContainerPK);
    Connection con = getConnection();
    ScorePK scorePK = new ScorePK(questionContainerPK.getId(), questionContainerPK.getSpace(),
        questionContainerPK.getComponentName());
    QuestionPK questionPK = new QuestionPK(questionContainerPK.getId(),
        questionContainerPK.getSpace(),
        questionContainerPK.getComponentName());
    QuestionBm questionBm = currentQuestionBm;
    ScoreBm scoreBm = currentScoreBm;
    QuestionResultBm questionResultBm = currentQuestionResultBm;

    try {
      QuestionContainerHeader qch = getQuestionContainerHeader(questionContainerPK);
      // mise a zero du nombre de participation
      qch.setNbVoters(0);
      updateQuestionContainerHeader(qch);


      scoreBm.deleteScoreByFatherPK(scorePK, questionContainerPK.getId());

      // suppression des commentaires
      QuestionContainerDAO.deleteComments(con, questionContainerPK);
      // get all questions to delete results
      Collection<Question> questions = questionBm.getQuestionsByFatherPK(questionPK,
          questionContainerPK.getId());
      if (questions != null && !questions.isEmpty()) {
        for (Question question : questions) {
          QuestionPK questionPKToDelete = question.getPK();
          // delete all results
          questionResultBm.deleteQuestionResultsToQuestion(new ForeignPK(questionPKToDelete));
          Collection<Answer> answers = question.getAnswers();
          Collection<Answer> newAnswers = new ArrayList<Answer>();
          for (Answer answer : answers) {
            answer.setNbVoters(0);
            newAnswers.add(answer);
          }
          question.setAnswers(newAnswers);
          questionBm.updateQuestion(question);
        }
      }

    } catch (Exception e) {
      throw new QuestionContainerRuntimeException("QuestionContainerBmEJB.deleteVotes()",
          SilverpeasRuntimeException.ERROR, "questionContainer.DELETING_QUESTIONCONTAINER_FAILED",
          e);
    } finally {
      DBUtil.close(con);
    }
  }

<<<<<<< HEAD
  public void deleteQuestionContainer(QuestionContainerPK questionContainerPK)
      throws RemoteException {
    SilverTrace.info("questionContainer",
        "QuestionContainerBmEJB.deleteQuestionContainer()",
        "root.MSG_GEN_ENTER_METHOD", "questionContainerPK = "
            + questionContainerPK);
    Connection con = null;
=======
  @Override
  @TransactionAttribute(TransactionAttributeType.REQUIRED)
  public void deleteQuestionContainer(QuestionContainerPK questionContainerPK) {
    SilverTrace.info("questionContainer", "QuestionContainerBmEJB.deleteQuestionContainer()",
        "root.MSG_GEN_ENTER_METHOD", "questionContainerPK = " + questionContainerPK);
    Connection con = getConnection();
>>>>>>> a2615e85
    ScorePK scorePK = new ScorePK(questionContainerPK.getId(),
        questionContainerPK.getSpace(), questionContainerPK.getComponentName());
    QuestionPK questionPK = new QuestionPK(questionContainerPK.getId(),
        questionContainerPK.getSpace(), questionContainerPK.getComponentName());
    try {
      currentScoreBm.deleteScoreByFatherPK(scorePK, questionContainerPK.getId());
    } catch (Exception e) {
      throw new QuestionContainerRuntimeException("QuestionContainerBmEJB.deleteQuestionContainer()",
          SilverpeasRuntimeException.ERROR, "questionContainer.DELETING_QUESTIONCONTAINER_FAILED", e);
    }
    try {
      currentQuestionBm.deleteQuestionsByFatherPK(questionPK, questionContainerPK.getId());
      deleteIndex(questionContainerPK);
    } catch (Exception e) {
      throw new QuestionContainerRuntimeException("QuestionContainerBmEJB.deleteQuestionContainer()",
          SilverpeasRuntimeException.ERROR, "questionContainer.DELETING_QUESTIONCONTAINER_FAILED", e);
    }
    try {
      QuestionContainerDAO.deleteComments(con, questionContainerPK);
      QuestionContainerDAO.deleteQuestionContainerHeader(con, questionContainerPK);
      QuestionContainerContentManager.deleteSilverContent(con,
          questionContainerPK);
    } catch (Exception e) {
      throw new QuestionContainerRuntimeException("QuestionContainerBmEJB.deleteQuestionContainer()",
          SilverpeasRuntimeException.ERROR, "questionContainer.DELETING_QUESTIONCONTAINER_FAILED", e);
    } finally {
      DBUtil.close(con);
    }
  }

  private Collection<Comment> getComments(QuestionContainerPK questionContainerPK) {
    SilverTrace.info("questionContainer",
        "QuestionContainerBmEJB.getComments()", "root.MSG_GEN_ENTER_METHOD",
        "questionContainerPK = " + questionContainerPK);
    Connection con = getConnection();

    try {

      return QuestionContainerDAO.getComments(con, questionContainerPK);
    } catch (Exception e) {
      throw new QuestionContainerRuntimeException(
          "QuestionContainerBmEJB.getComments()",
          SilverpeasRuntimeException.ERROR,
          "questionContainer.GETTING_QUESTIONCONTAINER_COMMENTS_FAILED", e);
    } finally {
      DBUtil.close(con);
    }
  }

  public Collection<QuestionResult> getSuggestions(QuestionContainerPK questionContainerPK) {
    SilverTrace.info("questionContainer",
        "QuestionContainerBmEJB.getSuggestions()", "root.MSG_GEN_ENTER_METHOD",
        "questionContainerPK = " + questionContainerPK);
    Collection<QuestionResult> suggestions;
    QuestionPK questionPK = new QuestionPK(questionContainerPK.getId(),
        questionContainerPK.getSpace(), questionContainerPK.getComponentName());
    QuestionResultBm questionResultBm = currentQuestionResultBm;

    try {
      suggestions = questionResultBm.getQuestionResultToQuestion(new ForeignPK(
          questionPK));
    } catch (Exception e) {
      throw new QuestionContainerRuntimeException(
          "QuestionContainerBmEJB.getSuggestions()",
          SilverpeasRuntimeException.ERROR,
          "questionContainer.GETTING_QUESTIONCONTAINER_SUGGESTIONS_FAILED", e);
    }
    return suggestions;
  }

  private Collection<QuestionResult> getUserVotesToQuestionContainer(String userId,
      QuestionContainerPK questionContainerPK) {
    SilverTrace.info("questionContainer",
        "QuestionContainerBmEJB.getUserVotesToQuestionContainer()",
        "root.MSG_GEN_ENTER_METHOD", "questionContainerPK = "
            + questionContainerPK + ", userId = " + userId);
    Collection<QuestionResult> votes = null;
    QuestionPK questionPK = new QuestionPK("unknown", questionContainerPK
        .getSpace(), questionContainerPK.getComponentName());
    QuestionBm questionBm = currentQuestionBm;
    Collection<Question> questions;

    try {
      questions = questionBm.getQuestionsByFatherPK(questionPK,
          questionContainerPK.getId());
    } catch (Exception e) {
      throw new QuestionContainerRuntimeException(
          "QuestionContainerBmEJB.getUserVotesToQuestionContainer()",
          SilverpeasRuntimeException.ERROR,
          "questionContainer.GETTING_QUESTIONCONTAINER_USER_RESPONSES_FAILED",
          e);
    }
    for (Question question : questions) {
      QuestionResultBm questionResultBm = currentQuestionResultBm;
      try {
        votes = questionResultBm.getUserQuestionResultsToQuestion(userId,
            new ForeignPK(question.getPK()));
      } catch (Exception e) {
        throw new QuestionContainerRuntimeException(
            "QuestionContainerBmEJB.getUserVotesToQuestionContainer()",
            SilverpeasRuntimeException.ERROR,
            "questionContainer.GETTING_QUESTIONCONTAINER_USER_RESPONSES_FAILED", e);
      }
      if (!votes.isEmpty()) {
        break;
      }
    }
    return votes;
  }

  public float getAveragePoints(QuestionContainerPK questionContainerPK) {
    SilverTrace.info("questionContainer",
        "QuestionContainerBmEJB.getAveragePoints()",
        "root.MSG_GEN_ENTER_METHOD", "questionContainerPK = "
            + questionContainerPK);
    float averagePoints;
    ScorePK scorePK = new ScorePK("", questionContainerPK.getSpace(),
        questionContainerPK.getComponentName());
    ScoreBm scoreBm = currentScoreBm;

    try {
      averagePoints = scoreBm.getAverageScoreByFatherId(scorePK,
          questionContainerPK.getId());
    } catch (Exception e) {
      throw new QuestionContainerRuntimeException(
          "QuestionContainerBmEJB.getAveragePoints()",
          SilverpeasRuntimeException.ERROR,
          "questionContainer.GETTING_QUESTIONCONTAINER_AVERAGE_SCORES_FAILED",
          e);
    }
    return averagePoints;
  }

  public int getUserNbParticipationsByFatherId(
      QuestionContainerPK questionContainerPK, String userId) {
    SilverTrace.info("questionContainer",
        "QuestionContainerBmEJB.getUserNbParticipationsByFatherId()",
        "root.MSG_GEN_ENTER_METHOD", "questionContainerPK = "
            + questionContainerPK + ", userId = " + userId);
    int nbPart;

    ScorePK scorePK = new ScorePK("", questionContainerPK.getSpace(),
        questionContainerPK.getComponentName());
    ScoreBm scoreBm = currentScoreBm;

    try {
      nbPart = scoreBm.getUserNbParticipationsByFatherId(scorePK,
          questionContainerPK.getId(), userId);
    } catch (Exception e) {
      throw new QuestionContainerRuntimeException(
          "QuestionContainerBmEJB.getUserNbParticipationsByFatherId()",
          SilverpeasRuntimeException.ERROR,
          "questionContainer.GETTING_QUESTIONCONTAINER_NB_PARTICIPATION_TO_USER_FAILED",
          e);
    }
    return nbPart;
  }

  public ScoreDetail getUserScoreByFatherIdAndParticipationId(
      QuestionContainerPK questionContainerPK, String userId,
      int participationId) {
    SilverTrace.info("questionContainer",
        "QuestionContainerBmEJB.getUserScoreByFatherIdAndParticipationId()",
        "root.MSG_GEN_ENTER_METHOD", "questionContainerPK = "
            + questionContainerPK + ", userId = " + userId
            + ", participationId = " + participationId);
    ScoreDetail scoreDetail;

    ScorePK scorePK = new ScorePK("", questionContainerPK.getSpace(),
        questionContainerPK.getComponentName());
    ScoreBm scoreBm = currentScoreBm;

    try {
      scoreDetail = scoreBm.getUserScoreByFatherIdAndParticipationId(scorePK,
          questionContainerPK.getId(), userId, participationId);
    } catch (Exception e) {
      throw new QuestionContainerRuntimeException(
          "QuestionContainerBmEJB.getUserScoreByFatherIdAndParticipationId()",
          SilverpeasRuntimeException.ERROR,
          "questionContainer.GETTING_QUESTIONCONTAINER_USER_SCORE_TO_A_PARTICIPATION_FAILED",
          e);
    }
    return scoreDetail;
  }

<<<<<<< HEAD
  public void updateScore(QuestionContainerPK questionContainerPK,
      ScoreDetail scoreDetail) throws RemoteException {
    SilverTrace.info("questionContainer",
        "QuestionContainerBmEJB.updateScore()", "root.MSG_GEN_ENTER_METHOD",
        "questionContainerPK = " + questionContainerPK + ", scoreDetail = "
            + scoreDetail);
    ScoreBm scoreBm = getScoreBm();

=======
  @Override
  public void updateScore(QuestionContainerPK questionContainerPK, ScoreDetail scoreDetail) {
    SilverTrace.info("questionContainer", "QuestionContainerBmEJB.updateScore()",
        "root.MSG_GEN_ENTER_METHOD", "questionContainerPK = " + questionContainerPK
        + ", scoreDetail = " + scoreDetail);
>>>>>>> a2615e85
    try {
      currentScoreBm.updateScore(scoreDetail);
    } catch (Exception e) {
      throw new QuestionContainerRuntimeException("QuestionContainerBmEJB.updateScore()",
          SilverpeasRuntimeException.ERROR,
          "questionContainer.UPDATING_QUESTIONCONTAINER_SCORE_FAILED", e);
    }
  }

  /**
   * Called on : - createQuestionContainer() - updateQuestionContainer()
   *
   * @param header the question container to index.
   */
  private void createIndex(QuestionContainerHeader header) {
    SilverTrace.info("questionContainer",
        "QuestionContainerBmEJB.createIndex()", "root.MSG_GEN_ENTER_METHOD",
        "header = " + header);
    FullIndexEntry indexEntry = null;

    if (header != null) {
      // Index the QuestionContainerHeader
      indexEntry = new FullIndexEntry(header.getPK().getComponentName(),
          "QuestionContainer", header.getPK().getId());
      indexEntry.setTitle(header.getTitle());
      indexEntry.setPreView(header.getDescription());
      indexEntry.setCreationDate(header.getCreationDate());
      indexEntry.setCreationUser(header.getCreatorId());
      if (header.getBeginDate() == null) {
        indexEntry.setStartDate(nullBeginDate);
      } else {
        indexEntry.setStartDate(header.getBeginDate());
      }
      if (header.getEndDate() == null) {
        indexEntry.setEndDate(nullEndDate);
      } else {
        indexEntry.setEndDate(header.getEndDate());
      }
    }
    IndexEngineProxy.addIndexEntry(indexEntry);
  }

  /**
   * Called on : - deleteQuestionContainer()
   */
  public void deleteIndex(QuestionContainerPK pk) {
    SilverTrace.info("questionContainer",
        "QuestionContainerBmEJB.deleteIndex()", "root.MSG_GEN_ENTER_METHOD",
        "questionContainerPK = " + pk);
    IndexEntryPK indexEntry = new IndexEntryPK(pk.getComponentName(),
        "QuestionContainer", pk.getId());

    IndexEngineProxy.removeIndexEntry(indexEntry);
  }

  public int getSilverObjectId(QuestionContainerPK pk) {
    SilverTrace.info("questionContainer",
        "QuestionContainerBmEJB.getSilverObjectId()",
        "root.MSG_GEN_ENTER_METHOD", "pk = " + pk.toString());
    int silverObjectId;
    try {
      silverObjectId = QuestionContainerContentManager.getSilverObjectId(pk
          .getId(), pk.getComponentName());
      if (silverObjectId == -1) {
        QuestionContainerHeader questionContainerHeader = getQuestionContainerHeader(pk);
        silverObjectId = QuestionContainerContentManager.createSilverContent(
            null, questionContainerHeader, questionContainerHeader
                .getCreatorId(), true);
      }
    } catch (Exception e) {
      throw new QuestionContainerRuntimeException(
          "QuestionContainerBmEJB.getSilverObjectId()",
          SilverpeasRuntimeException.ERROR,
          "questionContainer.EX_IMPOSSIBLE_DOBTENIR_LE_SILVEROBJECTID", e);
    }
    return silverObjectId;
  }

  public String exportCSV(QuestionContainerDetail questionContainer, boolean addScore) {
    List<StringBuffer> csvRows = new ArrayList<StringBuffer>();
    StringBuffer csvRow = new StringBuffer();
    OrganisationController orga = getOrganisationController();
    try {
      if (questionContainer.getHeader().isAnonymous()) {
        // anonymes
        Collection<Question> questions = questionContainer.getQuestions();
        for (Question question : questions) {
          if (question.isOpenStyle()) {
            // question ouverte
            String id = question.getPK().getId();
            QuestionContainerPK qcPK = new QuestionContainerPK(id, question.getPK().getSpaceId(),
                question.getPK().getInstanceId());
            Collection<QuestionResult> openAnswers = getSuggestions(qcPK);
            for (QuestionResult qR : openAnswers) {
              addCSVValue(csvRow, question.getLabel(), qR.getOpenedAnswer(), "", false, 0);
            }
          } else {
            // question fermée
            Collection<Answer> answers = question.getAnswers();
            for (Answer answer : answers) {
              int nbUsers = currentQuestionResultBm.getQuestionResultToQuestion(
                  new ForeignPK(question.getPK())).size();
              String percent = Math.round((answer.getNbVoters() * 100f) / nbUsers) + "%";
              addCSVValue(csvRow, question.getLabel(), answer.getLabel(), percent, addScore, answer
                  .getNbPoints());
            }
          }
        }
      } else {
        // pour les enquêtes non anonymes
        Collection<Question> questions = questionContainer.getQuestions();
        for (Question question : questions) {
          if (question.isOpenStyle()) {
            // question ouverte
            String id = question.getPK().getId();
            QuestionContainerPK qcPK =
                new QuestionContainerPK(id, question.getPK().getSpaceId(), question.getPK()
                    .getInstanceId());
            Collection<QuestionResult> openAnswers = getSuggestions(qcPK);
            for (QuestionResult qR : openAnswers) {
              addCSVValue(csvRow, question.getLabel(), qR.getOpenedAnswer(), orga.getUserDetail(
                  qR.getUserId()).getDisplayedName(), false, 0);
            }
          } else {
            // question fermée
            Collection<Answer> answers = question.getAnswers();
            for (Answer answer : answers) {
              Collection<String> users =
                  currentQuestionResultBm.getUsersByAnswer(answer.getPK().getId());
              for (String user : users) {
                addCSVValue(csvRow, question.getLabel(), answer.getLabel(), orga.getUserDetail(
                    user).getDisplayedName(), addScore, answer.getNbPoints());
              }
            }
          }
        }
      }
      csvRows.add(csvRow);
    } catch (Exception e) {
      e.printStackTrace();
    }
    return writeCSVFile(csvRows);
  }

  private void addCSVValue(StringBuffer row, String questionLabel, String answerLabel,
      String value, boolean addScore, int nbPoints) {
    row.append("\"");
    if (questionLabel != null) {
      row.append(questionLabel.replaceAll("\"", "\"\"")).append("\"").append(";");
    }
    if (answerLabel != null) {
      row.append("\"").append(answerLabel.replaceAll("\"", "\"\"")).append("\"").append(";");
    }
    if (value != null) {
      row.append("\"").append(value.replaceAll("\"", "\"\"")).append("\"");
    }
    if (addScore) {
      row.append(";");
      row.append("\"").append(nbPoints).append("\"");
    }
    row.append(System.getProperty("line.separator"));
  }

  private String writeCSVFile(List<StringBuffer> csvRows) {
    FileOutputStream fileOutput = null;
    String csvFilename = new Date().getTime() + ".csv";
    try {
      fileOutput = new FileOutputStream(FileRepositoryManager.getTemporaryPath() + csvFilename);
      for (StringBuffer csvRow : csvRows) {
        fileOutput.write(csvRow.toString().getBytes());
        fileOutput.write("\n".getBytes());
      }
    } catch (Exception e) {
      csvFilename = null;
      e.printStackTrace();
    } finally {
      if (fileOutput != null) {
        try {
          fileOutput.flush();
          fileOutput.close();
        } catch (IOException e) {
          csvFilename = null;
          e.printStackTrace();
        }
      }
    }
    return csvFilename;
  }

  private Connection getConnection() {
    try {
      return DBUtil.makeConnection(JNDINames.QUESTIONCONTAINER_DATASOURCE);
    } catch (Exception e) {
      throw new QuestionContainerRuntimeException("QuestionContainerBmEJB.getConnection()",
          SilverpeasRuntimeException.ERROR, "root.EX_CONNECTION_OPEN_FAILED", e);
    }
  }

  public String getHTMLQuestionPath(QuestionContainerDetail questionDetail) {
    String htmlPath;
    try {
      QuestionContainerHeader questionHeader = questionDetail.getHeader();
      QuestionContainerPK pk = questionHeader.getPK();
      htmlPath = getSpacesPath(pk.getInstanceId()) + getComponentLabel(pk.getInstanceId()) + " > "
          + questionHeader.getName();
    } catch (Exception e) {
      throw new QuestionContainerRuntimeException(
          "QuestionContainerBmEJB.getHTMLQuestionPath()",
          SilverpeasRuntimeException.ERROR,
          "survey.IMPOSSIBLE_D_OBTENIR_LE_PATH", e);
    }
    return htmlPath;
  }

  private String getSpacesPath(String componentId) {
    String spacesPath = "";
    List<SpaceInst> spaces = getOrganisationController().getSpacePathToComponent(componentId);
    for (SpaceInst spaceInst : spaces) {
      spacesPath += spaceInst.getName();
      spacesPath += " > ";
    }
    return spacesPath;
  }

  private String getComponentLabel(String componentId) {
    ComponentInstLight component = getOrganisationController()
        .getComponentInstLight(componentId);
    String componentLabel = "";
    if (component != null) {
      componentLabel = component.getLabel();
    }
    return componentLabel;
  }

  private OrganisationController getOrganisationController() {
    return OrganisationControllerFactory.getOrganisationController();
  }
}<|MERGE_RESOLUTION|>--- conflicted
+++ resolved
@@ -5,20 +5,11 @@
  * GNU Affero General Public License as published by the Free Software Foundation, either version 3
  * of the License, or (at your option) any later version.
  *
-<<<<<<< HEAD
- * As a special exception to the terms and conditions of version 3.0 of
- * the GPL, you may redistribute this Program in connection with Free/Libre
- * Open Source Software ("FLOSS") applications as described in Silverpeas's
- * FLOSS exception.  You should have received a copy of the text describing
- * the FLOSS exception, and it is also available here:
- * "http://www.silverpeas.org/legal/licensing"
-=======
  * As a special exception to the terms and conditions of version 3.0 of the GPL, you may
  * redistribute this Program in connection with Free/Libre Open Source Software ("FLOSS")
  * applications as described in Silverpeas's FLOSS exception. You should have received a copy of the
  * text describing the FLOSS exception, and it is also available here:
  * "http://www.silverpeas.org/docs/core/legal/floss_exception.html"
->>>>>>> a2615e85
  *
  * This program is distributed in the hope that it will be useful, but WITHOUT ANY WARRANTY; without
  * even the implied warranty of MERCHANTABILITY or FITNESS FOR A PARTICULAR PURPOSE. See the GNU
@@ -49,10 +40,6 @@
 
 import org.silverpeas.core.admin.OrganisationController;
 import org.silverpeas.core.admin.OrganisationControllerFactory;
-import org.silverpeas.search.indexEngine.model.FullIndexEntry;
-import org.silverpeas.search.indexEngine.model.IndexEngineProxy;
-import org.silverpeas.search.indexEngine.model.IndexEntryPK;
-
 import org.silverpeas.search.indexEngine.model.FullIndexEntry;
 import org.silverpeas.search.indexEngine.model.IndexEngineProxy;
 import org.silverpeas.search.indexEngine.model.IndexEntryPK;
@@ -112,20 +99,10 @@
 
   @Override
   public Collection<QuestionContainerHeader> getQuestionContainers(
-<<<<<<< HEAD
-      QuestionContainerPK questionContainerPK) throws RemoteException {
-    SilverTrace.info("questionContainer",
-        "QuestionContainerBmEJB.getQuestionContainers()",
-        "root.MSG_GEN_ENTER_METHOD", "questionContainerPK = "
-            + questionContainerPK);
-    Connection con = null;
-
-=======
       QuestionContainerPK questionContainerPK) {
     SilverTrace.info("questionContainer", "QuestionContainerBmEJB.getQuestionContainers()",
         "root.MSG_GEN_ENTER_METHOD", "questionContainerPK = " + questionContainerPK);
     Connection con = getConnection();
->>>>>>> a2615e85
     try {
       Collection<QuestionContainerHeader> questionContainerHeaders = QuestionContainerDAO
           .getQuestionContainers(con, questionContainerPK);
@@ -210,20 +187,10 @@
 
   @Override
   public Collection<QuestionContainerHeader> getNotClosedQuestionContainers(
-<<<<<<< HEAD
-      QuestionContainerPK questionContainerPK) throws RemoteException {
-    SilverTrace.info("questionContainer",
-        "QuestionContainerBmEJB.getNotClosedQuestionContainers()",
-        "root.MSG_GEN_ENTER_METHOD", "questionContainerPK = "
-            + questionContainerPK);
-    Connection con = null;
-
-=======
       QuestionContainerPK questionContainerPK) {
     SilverTrace.info("questionContainer", "QuestionContainerBmEJB.getNotClosedQuestionContainers()",
         "root.MSG_GEN_ENTER_METHOD", "questionContainerPK = " + questionContainerPK);
     Connection con = getConnection();
->>>>>>> a2615e85
     try {
 
       Collection<QuestionContainerHeader> questionContainerHeaders = QuestionContainerDAO
@@ -241,26 +208,11 @@
 
   @Override
   public Collection<QuestionContainerHeader> getOpenedQuestionContainers(
-<<<<<<< HEAD
-      QuestionContainerPK questionContainerPK) throws RemoteException {
-    SilverTrace.info("questionContainer",
-        "QuestionContainerBmEJB.getOpenedQuestionContainers()",
-        "root.MSG_GEN_ENTER_METHOD", "questionContainerPK = "
-            + questionContainerPK);
-    Connection con = null;
-
-    try {
-      con = getConnection();
-      Collection<QuestionContainerHeader> result =
-          QuestionContainerDAO.getOpenedQuestionContainers(con,
-              questionContainerPK);
-=======
       QuestionContainerPK questionContainerPK) {
     SilverTrace.info("questionContainer", "QuestionContainerBmEJB.getOpenedQuestionContainers()",
         "root.MSG_GEN_ENTER_METHOD", "questionContainerPK = " + questionContainerPK);
     Connection con = getConnection();
     try {
->>>>>>> a2615e85
 
       Collection<QuestionContainerHeader> result = QuestionContainerDAO.getOpenedQuestionContainers(
           con, questionContainerPK);
@@ -281,14 +233,8 @@
     SilverTrace.info("questionContainer",
         "QuestionContainerBmEJB.getOpenedQuestionContainersAndUserScores()",
         "root.MSG_GEN_ENTER_METHOD", "questionContainerPK = "
-<<<<<<< HEAD
-            + questionContainerPK + ", userId = " + userId);
-    Connection con = null;
-
-=======
         + questionContainerPK + ", userId = " + userId);
     Connection con = getConnection();
->>>>>>> a2615e85
     try {
 
       Collection<QuestionContainerHeader> questionContainerHeaders = QuestionContainerDAO
@@ -347,13 +293,8 @@
     SilverTrace.info("questionContainer",
         "QuestionContainerBmEJB.getQuestionContainersWithUserScores()",
         "root.MSG_GEN_ENTER_METHOD", "questionContainerPK = "
-<<<<<<< HEAD
-            + questionContainerPK + ", userId = " + userId);
-    Connection con = null;
-=======
         + questionContainerPK + ", userId = " + userId);
     Connection con = getConnection();
->>>>>>> a2615e85
 
     try {
 
@@ -384,26 +325,11 @@
 
   @Override
   public Collection<QuestionContainerHeader> getClosedQuestionContainers(
-<<<<<<< HEAD
-      QuestionContainerPK questionContainerPK) throws RemoteException {
-    SilverTrace.info("questionContainer",
-        "QuestionContainerBmEJB.getClosedQuestionContainers()",
-        "root.MSG_GEN_ENTER_METHOD", "questionContainerPK = "
-            + questionContainerPK);
-    Connection con = null;
-
-    try {
-      con = getConnection();
-      Collection<QuestionContainerHeader> result =
-          QuestionContainerDAO.getClosedQuestionContainers(con,
-              questionContainerPK);
-=======
       QuestionContainerPK questionContainerPK) {
     SilverTrace.info("questionContainer", "QuestionContainerBmEJB.getClosedQuestionContainers()",
         "root.MSG_GEN_ENTER_METHOD", "questionContainerPK = " + questionContainerPK);
     Connection con = getConnection();
     try {
->>>>>>> a2615e85
 
       Collection<QuestionContainerHeader> result = QuestionContainerDAO.getClosedQuestionContainers(
           con, questionContainerPK);
@@ -420,26 +346,11 @@
 
   @Override
   public Collection<QuestionContainerHeader> getInWaitQuestionContainers(
-<<<<<<< HEAD
-      QuestionContainerPK questionContainerPK) throws RemoteException {
-    SilverTrace.info("questionContainer",
-        "QuestionContainerBmEJB.getInWaitQuestionContainers()",
-        "root.MSG_GEN_ENTER_METHOD", "questionContainerPK = "
-            + questionContainerPK);
-    Connection con = null;
-
-    try {
-      con = getConnection();
-      Collection<QuestionContainerHeader> result =
-          QuestionContainerDAO.getInWaitQuestionContainers(con,
-              questionContainerPK);
-=======
       QuestionContainerPK questionContainerPK) {
     SilverTrace.info("questionContainer", "QuestionContainerBmEJB.getInWaitQuestionContainers()",
         "root.MSG_GEN_ENTER_METHOD", "questionContainerPK = " + questionContainerPK);
     Connection con = getConnection();
     try {
->>>>>>> a2615e85
 
       Collection<QuestionContainerHeader> result = QuestionContainerDAO.getInWaitQuestionContainers(
           con, questionContainerPK);
@@ -460,7 +371,7 @@
     SilverTrace.info("questionContainer",
         "QuestionContainerBmEJB.getUserScoresByFatherId()",
         "root.MSG_GEN_ENTER_METHOD", "questionContainerPK = "
-            + questionContainerPK + ", userId = " + userId);
+        + questionContainerPK + ", userId = " + userId);
     Collection<ScoreDetail> scores;
     ScoreBm scoreBm = currentScoreBm;
     ScorePK scorePK = new ScorePK(null, questionContainerPK);
@@ -491,7 +402,7 @@
     SilverTrace.info("questionContainer",
         "QuestionContainerBmEJB.getBestScoresByFatherId()",
         "root.MSG_GEN_ENTER_METHOD", "questionContainerPK = "
-            + questionContainerPK + ", nbBestScores = " + nbBestScores);
+        + questionContainerPK + ", nbBestScores = " + nbBestScores);
     Collection<ScoreDetail> scores;
     ScoreBm scoreBm = currentScoreBm;
     ScorePK scorePK = new ScorePK(null, questionContainerPK);
@@ -513,7 +424,7 @@
     SilverTrace.info("questionContainer",
         "QuestionContainerBmEJB.getWorstScoresByFatherId()",
         "root.MSG_GEN_ENTER_METHOD", "questionContainerPK = "
-            + questionContainerPK + ", nbScores = " + nbScores);
+        + questionContainerPK + ", nbScores = " + nbScores);
     Collection<ScoreDetail> scores;
     ScoreBm scoreBm = currentScoreBm;
     ScorePK scorePK = new ScorePK(null, questionContainerPK);
@@ -579,13 +490,8 @@
     SilverTrace.info("questionContainer",
         "QuestionContainerBmEJB.getQuestionContainer()",
         "root.MSG_GEN_ENTER_METHOD", "questionContainerPK = "
-<<<<<<< HEAD
-            + questionContainerPK + ", userId = " + userId);
-    Connection con = null;
-=======
         + questionContainerPK + ", userId = " + userId);
     Connection con = getConnection();
->>>>>>> a2615e85
     Collection<Question> questions;
     Collection<Comment> comments = null;
     QuestionContainerHeader questionContainerHeader;
@@ -627,7 +533,7 @@
     SilverTrace.info("questionContainer",
         "QuestionContainerBmEJB.getQuestionContainer()",
         "root.MSG_GEN_EXIT_METHOD", "questionContainerPK = "
-            + questionContainerPK + ", userId = " + userId);
+        + questionContainerPK + ", userId = " + userId);
     return new QuestionContainerDetail(questionContainerHeader, questions,
         comments, userVotes);
   }
@@ -637,13 +543,8 @@
     SilverTrace.info("questionContainer",
         "QuestionContainerBmEJB.getQuestionContainerHeader()",
         "root.MSG_GEN_ENTER_METHOD", "questionContainerPK = "
-<<<<<<< HEAD
-            + questionContainerPK);
-    Connection con = null;
-=======
         + questionContainerPK);
     Connection con = getConnection();
->>>>>>> a2615e85
     QuestionContainerHeader questionContainerHeader = null;
 
     try {
@@ -668,8 +569,8 @@
     SilverTrace.info("questionContainer",
         "QuestionContainerBmEJB.getQuestionContainerByParticipationId()",
         "root.MSG_GEN_ENTER_METHOD", "questionContainerPK = "
-            + questionContainerPK + ", userId = " + userId
-            + ", participationId = " + participationId);
+        + questionContainerPK + ", userId = " + userId
+        + ", participationId = " + participationId);
     Collection<Question> questions;
     Collection<Comment> comments;
     QuestionContainerHeader questionContainerHeader;
@@ -704,29 +605,18 @@
     SilverTrace.info("questionContainer",
         "QuestionContainerBmEJB.getQuestionContainerByParticipationId()",
         "root.MSG_GEN_EXIT_METHOD", "questionContainerPK = "
-            + questionContainerPK + ", userId = " + userId
-            + ", participationId = " + participationId);
+        + questionContainerPK + ", userId = " + userId
+        + ", participationId = " + participationId);
     return new QuestionContainerDetail(questionContainerHeader, questions,
         comments, userVotes);
   }
 
-<<<<<<< HEAD
-  public void closeQuestionContainer(QuestionContainerPK questionContainerPK)
-      throws RemoteException {
-    SilverTrace.info("questionContainer",
-        "QuestionContainerBmEJB.closeQuestionContainer()",
-        "root.MSG_GEN_ENTER_METHOD", "questionContainerPK = "
-            + questionContainerPK);
-    Connection con = null;
-
-=======
   @TransactionAttribute(TransactionAttributeType.REQUIRED)
   @Override
   public void closeQuestionContainer(QuestionContainerPK questionContainerPK) {
     SilverTrace.info("questionContainer", "QuestionContainerBmEJB.closeQuestionContainer()",
         "root.MSG_GEN_ENTER_METHOD", "questionContainerPK = " + questionContainerPK);
     Connection con = getConnection();
->>>>>>> a2615e85
     try {
 
       // begin PDC integration
@@ -743,23 +633,12 @@
     }
   }
 
-<<<<<<< HEAD
-  public void openQuestionContainer(QuestionContainerPK questionContainerPK)
-      throws RemoteException {
-    SilverTrace.info("questionContainer",
-        "QuestionContainerBmEJB.openQuestionContainer()",
-        "root.MSG_GEN_ENTER_METHOD", "questionContainerPK = "
-            + questionContainerPK);
-    Connection con = null;
-
-=======
   @Override
   @TransactionAttribute(TransactionAttributeType.REQUIRED)
   public void openQuestionContainer(QuestionContainerPK questionContainerPK) {
     SilverTrace.info("questionContainer", "QuestionContainerBmEJB.openQuestionContainer()",
         "root.MSG_GEN_ENTER_METHOD", "questionContainerPK = " + questionContainerPK);
     Connection con = getConnection();
->>>>>>> a2615e85
     try {
       // begin PDC integration
       QuestionContainerHeader qc = QuestionContainerDAO.getQuestionContainerHeader(con,
@@ -780,7 +659,7 @@
     SilverTrace.info("questionContainer",
         "QuestionContainerBmEJB.getNbVotersByQuestionContainer()",
         "root.MSG_GEN_ENTER_METHOD", "questionContainerPK = "
-            + questionContainerPK);
+        + questionContainerPK);
     int nbVoters;
 
     ScorePK scorePK = new ScorePK("", questionContainerPK.getSpace(),
@@ -805,14 +684,8 @@
   public void recordReplyToQuestionContainerByUser(QuestionContainerPK questionContainerPK,
       String userId, Hashtable<String, Vector<String>> reply) {
     SilverTrace.info("questionContainer",
-<<<<<<< HEAD
-        "QuestionContainerBmEJB.recordReplyToQuestionContainerByUser()",
-        "root.MSG_GEN_ENTER_METHOD", "questionContainerPK = "
-            + questionContainerPK + ", userId = " + userId);
-=======
         "QuestionContainerBmEJB.recordReplyToQuestionContainerByUser()", "root.MSG_GEN_ENTER_METHOD",
         "questionContainerPK = " + questionContainerPK + ", userId = " + userId);
->>>>>>> a2615e85
     SimpleDateFormat formatterDB = new java.text.SimpleDateFormat("yyyy/MM/dd");
     QuestionPK questionPK;
     AnswerPK answerPK;
@@ -888,7 +761,7 @@
         SilverTrace.info("questionContainer",
             "QuestionContainerBmEJB.recordReplyToQuestionContainerByUser()",
             "root.MSG_GEN_PARAM_VALUE", "answer.getNbPoints(): "
-                + answer.getNbPoints() + ", penaltyValue=" + penaltyValue);
+            + answer.getNbPoints() + ", penaltyValue=" + penaltyValue);
         try {
           questionResultBm.setQuestionResultToUser(result);
         } catch (Exception e) {
@@ -945,8 +818,8 @@
       SilverTrace.info("questionContainer",
           "QuestionContainerBmEJB.recordReplyToQuestionContainerByUser()",
           "root.MSG_GEN_PARAM_VALUE", "Question ptsmin ="
-              + question.getNbPointsMin() + " - Question ptsmax ="
-              + question.getNbPointsMax());
+          + question.getNbPointsMin() + " - Question ptsmax ="
+          + question.getNbPointsMax());
       if (question.getNbPointsMax() < questionUserScore) {
         questionUserScore = question.getNbPointsMax();
       } else if (question.getNbPointsMin() > questionUserScore) {
@@ -956,7 +829,7 @@
       SilverTrace.info("questionContainer",
           "QuestionContainerBmEJB.recordReplyToQuestionContainerByUser()",
           "root.MSG_GEN_PARAM_VALUE", "questionUserScore =" + questionUserScore
-              + " - userScore =" + userScore);
+          + " - userScore =" + userScore);
     }
 
     SilverTrace.info("questionContainer",
@@ -1028,11 +901,7 @@
     questionContainerHeader.setPK(questionContainerPK);
     questionContainerHeader.setCreatorId(userId);
     try {
-<<<<<<< HEAD
-      con = getConnection();
-=======
-
->>>>>>> a2615e85
+
       questionContainerPK = QuestionContainerDAO.createQuestionContainerHeader(
           con, questionContainerHeader);
       questionContainerHeader.setPK(questionContainerPK);
@@ -1090,19 +959,10 @@
   @TransactionAttribute(TransactionAttributeType.REQUIRED)
   @Override
   public void updateQuestions(QuestionContainerPK questionContainerPK,
-<<<<<<< HEAD
-      Collection<Question> questions) throws RemoteException {
-    SilverTrace.info("questionContainer",
-        "QuestionContainerBmEJB.updateQuestions()",
-        "root.MSG_GEN_ENTER_METHOD", "questionContainerPK = "
-            + questionContainerPK);
-    QuestionBm questionBm = getQuestionBm();
-=======
       Collection<Question> questions) {
     SilverTrace.info("questionContainer", "QuestionContainerBmEJB.updateQuestions()",
         "root.MSG_GEN_ENTER_METHOD", "questionContainerPK = " + questionContainerPK);
     QuestionBm questionBm = currentQuestionBm;
->>>>>>> a2615e85
     QuestionPK questionPK = new QuestionPK(null, questionContainerPK);
     for (Question question : questions) {
       question.setPK(questionPK);
@@ -1171,22 +1031,12 @@
     }
   }
 
-<<<<<<< HEAD
-  public void deleteQuestionContainer(QuestionContainerPK questionContainerPK)
-      throws RemoteException {
-    SilverTrace.info("questionContainer",
-        "QuestionContainerBmEJB.deleteQuestionContainer()",
-        "root.MSG_GEN_ENTER_METHOD", "questionContainerPK = "
-            + questionContainerPK);
-    Connection con = null;
-=======
   @Override
   @TransactionAttribute(TransactionAttributeType.REQUIRED)
   public void deleteQuestionContainer(QuestionContainerPK questionContainerPK) {
     SilverTrace.info("questionContainer", "QuestionContainerBmEJB.deleteQuestionContainer()",
         "root.MSG_GEN_ENTER_METHOD", "questionContainerPK = " + questionContainerPK);
     Connection con = getConnection();
->>>>>>> a2615e85
     ScorePK scorePK = new ScorePK(questionContainerPK.getId(),
         questionContainerPK.getSpace(), questionContainerPK.getComponentName());
     QuestionPK questionPK = new QuestionPK(questionContainerPK.getId(),
@@ -1262,7 +1112,7 @@
     SilverTrace.info("questionContainer",
         "QuestionContainerBmEJB.getUserVotesToQuestionContainer()",
         "root.MSG_GEN_ENTER_METHOD", "questionContainerPK = "
-            + questionContainerPK + ", userId = " + userId);
+        + questionContainerPK + ", userId = " + userId);
     Collection<QuestionResult> votes = null;
     QuestionPK questionPK = new QuestionPK("unknown", questionContainerPK
         .getSpace(), questionContainerPK.getComponentName());
@@ -1301,7 +1151,7 @@
     SilverTrace.info("questionContainer",
         "QuestionContainerBmEJB.getAveragePoints()",
         "root.MSG_GEN_ENTER_METHOD", "questionContainerPK = "
-            + questionContainerPK);
+        + questionContainerPK);
     float averagePoints;
     ScorePK scorePK = new ScorePK("", questionContainerPK.getSpace(),
         questionContainerPK.getComponentName());
@@ -1325,7 +1175,7 @@
     SilverTrace.info("questionContainer",
         "QuestionContainerBmEJB.getUserNbParticipationsByFatherId()",
         "root.MSG_GEN_ENTER_METHOD", "questionContainerPK = "
-            + questionContainerPK + ", userId = " + userId);
+        + questionContainerPK + ", userId = " + userId);
     int nbPart;
 
     ScorePK scorePK = new ScorePK("", questionContainerPK.getSpace(),
@@ -1351,8 +1201,8 @@
     SilverTrace.info("questionContainer",
         "QuestionContainerBmEJB.getUserScoreByFatherIdAndParticipationId()",
         "root.MSG_GEN_ENTER_METHOD", "questionContainerPK = "
-            + questionContainerPK + ", userId = " + userId
-            + ", participationId = " + participationId);
+        + questionContainerPK + ", userId = " + userId
+        + ", participationId = " + participationId);
     ScoreDetail scoreDetail;
 
     ScorePK scorePK = new ScorePK("", questionContainerPK.getSpace(),
@@ -1372,22 +1222,11 @@
     return scoreDetail;
   }
 
-<<<<<<< HEAD
-  public void updateScore(QuestionContainerPK questionContainerPK,
-      ScoreDetail scoreDetail) throws RemoteException {
-    SilverTrace.info("questionContainer",
-        "QuestionContainerBmEJB.updateScore()", "root.MSG_GEN_ENTER_METHOD",
-        "questionContainerPK = " + questionContainerPK + ", scoreDetail = "
-            + scoreDetail);
-    ScoreBm scoreBm = getScoreBm();
-
-=======
   @Override
   public void updateScore(QuestionContainerPK questionContainerPK, ScoreDetail scoreDetail) {
     SilverTrace.info("questionContainer", "QuestionContainerBmEJB.updateScore()",
         "root.MSG_GEN_ENTER_METHOD", "questionContainerPK = " + questionContainerPK
         + ", scoreDetail = " + scoreDetail);
->>>>>>> a2615e85
     try {
       currentScoreBm.updateScore(scoreDetail);
     } catch (Exception e) {
@@ -1455,7 +1294,7 @@
         QuestionContainerHeader questionContainerHeader = getQuestionContainerHeader(pk);
         silverObjectId = QuestionContainerContentManager.createSilverContent(
             null, questionContainerHeader, questionContainerHeader
-                .getCreatorId(), true);
+            .getCreatorId(), true);
       }
     } catch (Exception e) {
       throw new QuestionContainerRuntimeException(
@@ -1505,7 +1344,7 @@
             String id = question.getPK().getId();
             QuestionContainerPK qcPK =
                 new QuestionContainerPK(id, question.getPK().getSpaceId(), question.getPK()
-                    .getInstanceId());
+                .getInstanceId());
             Collection<QuestionResult> openAnswers = getSuggestions(qcPK);
             for (QuestionResult qR : openAnswers) {
               addCSVValue(csvRow, question.getLabel(), qR.getOpenedAnswer(), orga.getUserDetail(
