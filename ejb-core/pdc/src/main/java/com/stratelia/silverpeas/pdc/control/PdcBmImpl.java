/**
 * Copyright (C) 2000 - 2011 Silverpeas
 *
 * This program is free software: you can redistribute it and/or modify
 * it under the terms of the GNU Affero General Public License as
 * published by the Free Software Foundation, either version 3 of the
 * License, or (at your option) any later version.
 *
 * As a special exception to the terms and conditions of version 3.0 of
 * the GPL, you may redistribute this Program in connection with Free/Libre
 * Open Source Software ("FLOSS") applications as described in Silverpeas's
 * FLOSS exception.  You should have received a copy of the text describing
 * the FLOSS exception, and it is also available here:
 * "http://repository.silverpeas.com/legal/licensing"
 *
 * This program is distributed in the hope that it will be useful,
 * but WITHOUT ANY WARRANTY; without even the implied warranty of
 * MERCHANTABILITY or FITNESS FOR A PARTICULAR PURPOSE.  See the
 * GNU Affero General Public License for more details.
 *
 * You should have received a copy of the GNU Affero General Public License
 * along with this program.  If not, see <http://www.gnu.org/licenses/>.
 */
package com.stratelia.silverpeas.pdc.control;

import java.rmi.RemoteException;
import java.sql.Connection;
import java.sql.SQLException;
import java.util.ArrayList;
import java.util.Collection;
import java.util.Iterator;
import java.util.List;

import com.silverpeas.pdc.DAO.PdcRightsDAO;
import com.silverpeas.pdcSubscription.util.PdcSubscriptionUtil;
import com.silverpeas.util.i18n.I18NHelper;
import com.silverpeas.util.security.ComponentSecurity;
import com.stratelia.silverpeas.classifyEngine.ClassifyEngine;
import com.stratelia.silverpeas.classifyEngine.ObjectValuePair;
import com.stratelia.silverpeas.classifyEngine.PertinentAxis;
import com.stratelia.silverpeas.classifyEngine.PertinentValue;
import com.stratelia.silverpeas.classifyEngine.Position;
import com.stratelia.silverpeas.containerManager.ContainerInterface;
import com.stratelia.silverpeas.containerManager.ContainerManagerException;
import com.stratelia.silverpeas.containerManager.ContainerPositionInterface;
import com.stratelia.silverpeas.pdc.model.Axis;
import com.stratelia.silverpeas.pdc.model.AxisHeader;
import com.stratelia.silverpeas.pdc.model.AxisHeaderI18N;
import com.stratelia.silverpeas.pdc.model.AxisHeaderPersistence;
import com.stratelia.silverpeas.pdc.model.AxisPK;
import com.stratelia.silverpeas.pdc.model.ClassifyPosition;
import com.stratelia.silverpeas.pdc.model.ClassifyValue;
import com.stratelia.silverpeas.pdc.model.PdcException;
import com.stratelia.silverpeas.pdc.model.SearchAxis;
import com.stratelia.silverpeas.pdc.model.SearchContext;
import com.stratelia.silverpeas.pdc.model.SearchCriteria;
import com.stratelia.silverpeas.pdc.model.UsedAxis;
import com.stratelia.silverpeas.pdc.model.Value;
import com.stratelia.silverpeas.silvertrace.SilverTrace;
import com.stratelia.silverpeas.treeManager.control.TreeBm;
import com.stratelia.silverpeas.treeManager.control.TreeBmImpl;
import com.stratelia.silverpeas.treeManager.model.TreeNode;
import com.stratelia.silverpeas.treeManager.model.TreeNodePK;
import com.stratelia.silverpeas.util.JoinStatement;
import com.stratelia.webactiv.beans.admin.OrganizationController;
import com.stratelia.webactiv.persistence.PersistenceException;
import com.stratelia.webactiv.persistence.SilverpeasBeanDAO;
import com.stratelia.webactiv.persistence.SilverpeasBeanDAOFactory;
import com.stratelia.webactiv.searchEngine.model.AxisFilter;
import com.stratelia.webactiv.util.DBUtil;
import com.stratelia.webactiv.util.JNDINames;
import com.stratelia.webactiv.util.exception.SilverpeasException;
import java.util.Collections;
import java.util.HashMap;
import java.util.Map;
import javax.inject.Named;

@Named("pdcBm")
public class PdcBmImpl implements PdcBm, ContainerInterface {

  /**
   * SilverpeasBeanDAO is the main link with the SilverPeas persistence. We indicate the Object
   * SilverPeas which map the database.
   */
  private SilverpeasBeanDAO<AxisHeaderPersistence> dao = null;
  private AxisHeaderI18NDAO axisHeaderI18NDAO = new AxisHeaderI18NDAO();
  /**
   * PdcUtilizationBm, the pdc utilization interface to manage which axis are used by which instance
   */
  private PdcUtilizationBm pdcUtilizationBm = new PdcUtilizationBmImpl();
  /**
   * PdcClassifyBm, the pdc classify interface to manage how are classified object in the pdc
   */
  private PdcClassifyBm pdcClassifyBm = new PdcClassifyBmImpl();
  /**
   * TreeBm, the node interface to manage operations user
   */
<<<<<<< HEAD
  private TreeBm tree = (TreeBm) new TreeBmImpl();

  private static Map<String, AxisHeader> axisHeaders = Collections.synchronizedMap(new HashMap<String, AxisHeader>());
=======
  private TreeBm tree = new TreeBmImpl();
  private static Hashtable<String, AxisHeader> axisHeaders = new Hashtable<String, AxisHeader>();
>>>>>>> 55df5390

  /**
   * Constructor declaration
   * @see
   */
  public PdcBmImpl() {
    try {
      dao = SilverpeasBeanDAOFactory.<AxisHeaderPersistence>getDAO(
          "com.stratelia.silverpeas.pdc.model.AxisHeaderPersistence");
    } catch (PersistenceException exce_DAO) {
      SilverTrace.error("Pdc", "PdcBmImpl", "Pdc.CANNOT_CONSTRUCT_PERSISTENCE",
          exce_DAO);
    }
  }

  /**
   * Returns a list of axes sorted in according to the axe type.
   * @param type - the whished type of the axe.
   * @return a sorted list.
   */
  @SuppressWarnings("unchecked")
  @Override
  public List<AxisHeader> getAxisByType(String type) throws PdcException {
    try {
      Collection<AxisHeaderPersistence> axis = dao.findByWhereClause(new AxisPK("useless"),
          " AxisType='"
          + type + "' order by AxisOrder ");
      return persistence2AxisHeaders(axis);
    } catch (PersistenceException exce_select) {
      throw new PdcException("PdcBmImpl.getAxisByType",
          SilverpeasException.ERROR, "Pdc.CANNOT_FIND_AXES_TYPE", exce_select);
    }
  }

  private List<AxisHeader> persistence2AxisHeaders(Collection<AxisHeaderPersistence> silverpeasBeans)
      throws PersistenceException, PdcException {
<<<<<<< HEAD
    List<AxisHeader> theAxisHeaders = new ArrayList<AxisHeader>();
=======
    List<AxisHeader> resultingAxisHeaders = new ArrayList<AxisHeader>();
>>>>>>> 55df5390
    if (silverpeasBeans != null) {
      for (AxisHeaderPersistence silverpeasBean : silverpeasBeans) {
        AxisHeader axisHeader = new AxisHeader(silverpeasBean);
        // ajout des traductions
        setTranslations(axisHeader);
<<<<<<< HEAD

        theAxisHeaders.add(axisHeader);
      }
    }
    return theAxisHeaders;
=======
        resultingAxisHeaders.add(axisHeader);
      }
    }
    return resultingAxisHeaders;
>>>>>>> 55df5390
  }

  private void setTranslations(AxisHeader axisHeader) {
    // ajout de la traduction par defaut
    int axisId = Integer.parseInt(axisHeader.getPK().getId());
    AxisHeaderI18N translation = new AxisHeaderI18N(axisId, axisHeader.getLanguage(), axisHeader.
        getName(), axisHeader.getDescription());
    axisHeader.addTranslation(translation);
    // récupération des autres traductions
    Connection con = null;
    try {
      con = openConnection();

      List<AxisHeaderI18N> translations = axisHeaderI18NDAO.getTranslations(con, axisId);
      for (AxisHeaderI18N tr : translations) {
        axisHeader.addTranslation(tr);
      }
    } catch (Exception e) {
    } finally {
      DBUtil.close(con);
    }
  }

  /**
   * Returns a list of axes sorted.
   * @return a list sorted or null otherwise
   */
<<<<<<< HEAD
  @SuppressWarnings("unchecked")
=======
>>>>>>> 55df5390
  @Override
  public List<AxisHeader> getAxis() throws PdcException {
    try {
      Collection<AxisHeaderPersistence> axis = dao.findByWhereClause(new AxisPK("useless"),
          " 1=1 order by AxisType asc, AxisOrder asc ");
      return persistence2AxisHeaders(axis);
    } catch (PersistenceException exce_select) {
      throw new PdcException("PdcBmImpl.getAxis", SilverpeasException.ERROR,
          "Pdc.CANNOT_FIND_AXES", exce_select);
    }

  }

  /**
   * Return the number of axe.
   * @return the number of axe
   */
  @Override
  public int getNbAxis() throws PdcException {
    return getAxis().size();
  }

  /**
   * Return the max number of axis.
   * @return the max number of axis
   */
  @Override
  public int getNbMaxAxis() throws PdcException {
    return ClassifyEngine.getMaxAxis();
  }

  /**
   * Create an axe into the data base.
   * @param axisHeader - the object which contains all data about an axe
   * @return 1 if the maximun of axe is atteignable, 2 if the axe already exist, 0 otherwise
   */
  @Override
  public int createAxis(AxisHeader axisHeader) throws PdcException {

    int status = 0;
    List<AxisHeader> axis = getAxis();

    // search if the maximun number of axes is atteignable
    if (axis.size() > getNbMaxAxis()) {
      status = 1;
    } else if (isAxisNameExist(axis, axisHeader)) {
      status = 2;
    } else {
      Connection con = null;
      try {
        con = openTransaction();
        int order = axisHeader.getAxisOrder();
        String type = axisHeader.getAxisType();
        // recupere les axes de meme type ordonnés qui ont un numéro d'ordre
        // >= à celui de l'axe à inserer
        String whereClause = "AxisType = '" + type + "' and AxisOrder >= "
            + order + " ORDER BY AxisOrder ASC";

        // ATTENTION il faut traiter l'ordre des autres axes
        Collection<AxisHeaderPersistence> axisToUpdate = dao.findByWhereClause(axisHeader.getPK(),
            whereClause);

        for (AxisHeaderPersistence axisToMove : axisToUpdate) {
          // On modifie l'ordre de l'axe en ajoutant 1 par rapport au nouvel axe
          order++;
          axisToMove.setAxisOrder(order);
          dao.update(con, axisToMove);
        }

        // build of the Value
        Value value = new Value("unknown", Integer.toString(axisHeader.getRootId()),
            axisHeader.getName(), axisHeader.getDescription(), axisHeader.getCreationDate(),
            axisHeader.getCreatorId(), "unknown", -1, -1, "unknown");

        value.setLanguage(axisHeader.getLanguage());
        value.setRemoveTranslation(axisHeader.isRemoveTranslation());
        value.setTranslationId(axisHeader.getTranslationId());

        String treeId = tree.createRoot(con, (TreeNode) value);

        axisHeader.setRootId(Integer.parseInt(treeId));
        SilverTrace.info("Pdc", "PdcBmImpl.createAxis()", "root.MSG_GEN_PARAM_VALUE",
            "axisHeader = " + axisHeader.toString());
        AxisHeaderPersistence ahp = new AxisHeaderPersistence(axisHeader);
        AxisPK axisPK = (AxisPK) dao.add(con, ahp);

        // Register new axis to classifyEngine
        pdcClassifyBm.registerAxis(con, Integer.parseInt(axisPK.getId()));

        commitTransaction(con);
      } catch (Exception exce_create) {
        rollbackTransaction(con);
        throw new PdcException("PdcBmImpl.createAxis",
            SilverpeasException.ERROR, "Pdc.CANNOT_CREATE_AXE", exce_create);
      } finally {
        DBUtil.close(con);
      }
    }

    return status;
  }

  /**
   * Update an axe into the data base.
   * @param axisHeader - the object which contains all data about an axe
   * @return 2 if the axe already exist, 0 otherwise
   */
  @Override
  public int updateAxis(AxisHeader axisHeader) throws PdcException {
    SilverTrace.info("Pdc", "PdcBmImpl.updateAxis()",
        "root.MSG_GEN_PARAM_VALUE", "axisHeader = " + axisHeader.toString());
    int status = 0;
    List<AxisHeader> axis = getAxis();

    if (isAxisNameExist(axis, axisHeader)) {
      status = 2;
    } else {
      Connection con = null;
      try {
        con = openTransaction();
        int order = axisHeader.getAxisOrder(); // si order = -1 alors l'ordre ne
        // doit pas être modifié

        if (order != -1) {
          String type = axisHeader.getAxisType();
          String axisId = axisHeader.getPK().getId();
          // recupere les axes de meme type ordonnés qui ont un numéro d'ordre
          // >= à celui de l'axe à inserer
          String whereClause = "AxisType = '" + type + "' and AxisOrder >= "
              + order + " ORDER BY AxisOrder ASC";

          // ATTENTION il faut traiter l'ordre des autres axes
          Collection<AxisHeaderPersistence> axisToUpdate = dao.findByWhereClause(con, axisHeader.
              getPK(), whereClause);

          boolean axisHasMoved = true;
          Iterator<AxisHeaderPersistence> it = axisToUpdate.iterator();
          AxisHeaderPersistence firstAxis = null;

          if (it.hasNext()) {
            // Test si l'axe n'a pas changé de place
            firstAxis = it.next();
            if (firstAxis.getPK().getId().equals(axisId)) {
              axisHasMoved = false;
            }
          }

          if (axisHasMoved) {
            for (AxisHeaderPersistence axisToMove : axisToUpdate) {
              // On modifie l'ordre de l'axe en ajoutant 1 par rapport au nouvel axe
              order++;
              axisToMove.setAxisOrder(order);
              dao.update(con, axisToMove);
              // remove axisheader from cache
              axisHeaders.remove(axisHeader.getPK().getId());
            }
          }
        }
        // update root value linked to this axis
        SilverTrace.info("Pdc", "PdcBmImpl.updateAxis()",
            "root.MSG_GEN_PARAM_VALUE", "axisHeader.getPK().getId() = "
            + axisHeader.getPK().getId());
        AxisHeader oldAxisHeader = getAxisHeader(con, axisHeader.getPK().getId());

        SilverTrace.info("Pdc", "PdcBmImpl.updateAxis()",
            "root.MSG_GEN_PARAM_VALUE", "oldAxisHeader.getRootId() = "
            + oldAxisHeader.getRootId());

        // regarder si le nom et la description ont changé en fonction de la
        // langue
        boolean axisNameHasChanged = false;
        boolean axisDescHasChanged = false;

        if (oldAxisHeader.getName() != null
            && !oldAxisHeader.getName().equalsIgnoreCase(axisHeader.getName())) {
          axisNameHasChanged = true;
        }
        if (oldAxisHeader.getDescription() != null
            && !oldAxisHeader.getDescription().equalsIgnoreCase(axisHeader.getDescription())) {
          axisDescHasChanged = true;
        } else if (oldAxisHeader.getDescription() == null
            && axisHeader.getDescription() != null) {
          axisDescHasChanged = true;
        }

        if (axisNameHasChanged || axisDescHasChanged) {
          // The name of the axis has changed, We must change the name of the
          // root to
          String treeId = Integer.toString(oldAxisHeader.getRootId());
          TreeNode root = tree.getRoot(con, treeId);
          TreeNode node = new TreeNode(root.getPK().getId(), root.getTreeId(),
              axisHeader.getName(), axisHeader.getDescription(), root.getCreationDate(), root.
              getCreatorId(), root.getPath(), root.getLevelNumber(), root.getOrderNumber(), root.
              getFatherId());
          node.setLanguage(axisHeader.getLanguage());
          node.setRemoveTranslation(axisHeader.isRemoveTranslation());
          node.setTranslationId(axisHeader.getTranslationId());
          node.setTranslations(axisHeader.getTranslations());
          tree.updateRoot(con, node);
        }

        // update axis
        axisHeader.setRootId(oldAxisHeader.getRootId());
        axisHeader.setCreationDate(oldAxisHeader.getCreationDate());
        axisHeader.setCreatorId(oldAxisHeader.getCreatorId());
        if (order == -1) {
          // order has not changed
          axisHeader.setAxisOrder(oldAxisHeader.getAxisOrder());
        }

        // gestion des traductions
        if (axisHeader.isRemoveTranslation()) {
          if (oldAxisHeader.getLanguage() == null) {
            // translation for the first time
            oldAxisHeader.setLanguage(I18NHelper.defaultLanguage);
          }
          if (oldAxisHeader.getLanguage().equalsIgnoreCase(
              axisHeader.getLanguage())) {
            List<AxisHeaderI18N> translations = axisHeaderI18NDAO.getTranslations(con, Integer.
                parseInt(axisHeader.getPK().getId()));

            if (translations != null && !translations.isEmpty()) {
              AxisHeaderI18N translation = translations.get(0);

              axisHeader.setLanguage(translation.getLanguage());
              axisHeader.setName(translation.getName());
              axisHeader.setDescription(translation.getDescription());

              AxisHeaderPersistence axisHP = new AxisHeaderPersistence(
                  axisHeader);
              dao.update(con, axisHP);

              axisHeaderI18NDAO.deleteTranslation(con, translation.getId());
            }
          } else {
            axisHeaderI18NDAO.deleteTranslation(con, Integer.parseInt(axisHeader.getTranslationId()));
          }
        } else {
          if (axisHeader.getLanguage() != null) {
            if (oldAxisHeader.getLanguage() == null) {
              // translation for the first time
              oldAxisHeader.setLanguage(I18NHelper.defaultLanguage);
            }
            if (!axisHeader.getLanguage().equalsIgnoreCase(
                oldAxisHeader.getLanguage())) {
              AxisHeaderI18N newAxis = new AxisHeaderI18N(Integer.parseInt(
                  axisHeader.getPK().getId()), axisHeader.getLanguage(), axisHeader.getName(),
                  axisHeader.getDescription());
              String translationId = axisHeader.getTranslationId();
              if (translationId != null && !translationId.equals("-1")) {
                // update translation
                newAxis.setId(Integer.parseInt(axisHeader.getTranslationId()));

                axisHeaderI18NDAO.updateTranslation(con, newAxis);
              } else {
                axisHeaderI18NDAO.createTranslation(con, newAxis);
              }

              axisHeader.setLanguage(oldAxisHeader.getLanguage());
              axisHeader.setName(oldAxisHeader.getName());
              axisHeader.setDescription(oldAxisHeader.getDescription());
            }
          }

          AxisHeaderPersistence axisHP = new AxisHeaderPersistence(axisHeader);
          dao.update(con, axisHP);
        }

        // remove axisheader from cache
        axisHeaders.remove(axisHeader.getPK().getId());

        commitTransaction(con);
      } catch (Exception exce_update) {
        rollbackTransaction(con);
        throw new PdcException("PdcBmImpl.updateAxis",
            SilverpeasException.ERROR, "Pdc.CANNOT_UPDATE_AXE", exce_update);
      } finally {
        DBUtil.close(con);
      }
    }

    return status;
  }

  /**
   * delete the axe from the data base and all its subtrees.
   * @param axisId - the id of the selected axe
   */
  @Override
  public void deleteAxis(Connection con, String axisId) throws PdcException {
    try {
      AxisHeader axisHeader = getAxisHeader(con, axisId); // get the header of
      // the axe to obtain
      // the rootId.

      PdcRightsDAO.deleteAxisRights(con, axisId);

      // delete data in the tree table
      tree.deleteTree(con, new Integer(axisHeader.getRootId()).toString());
      // delete data in the pdc utilization table
      pdcUtilizationBm.deleteUsedAxisByAxisId(con, axisId);
      dao.remove(con, new AxisPK(axisId));

      // Unregister axis to classifyEngine
      pdcClassifyBm.unregisterAxis(con, Integer.parseInt(axisId));
      (new PdcSubscriptionUtil()).checkAxisOnDelete(Integer.parseInt(axisId),
          axisHeader.getName());

      // remove axisheader from cache
      axisHeaders.remove(axisId);

      // suppression des traductions
      axisHeaderI18NDAO.deleteTranslations(con, Integer.parseInt(axisId));
    } catch (Exception exce_delete) {
      throw new PdcException("PdcBmImpl.deleteAxis", SilverpeasException.ERROR,
          "Pdc.CANNOT_DELETE_AXE", exce_delete);
    }
  }

  /**
   * Returns a detail axe (header,values).
   * @param axisId - the id of the selected axe.
   * @return the Axis Object
   */
  @Override
  public Axis getAxisDetail(String axisId) throws PdcException {
    return getAxisDetail(axisId, new AxisFilter());
  }

  @Override
  public Axis getAxisDetail(String axisId, AxisFilter filter)
      throws PdcException {
    Axis axis = null;
    AxisHeader axisHeader = getAxisHeader(axisId); // get the header of the axe
    // to obtain the rootId.
    if (axisHeader != null) {
      int treeId = axisHeader.getRootId();
      axis = new Axis(axisHeader, getAxisValues(treeId, filter));
    }
    return axis;
  }

  private String getTreeId(String axisId) throws PdcException {
    // get the header of the axis to obtain the rootId.
    AxisHeaderPersistence axisHeader = getAxisHeaderPersistence(axisId);
    int treeId = -1;
    if (axisHeader != null) {
      treeId = axisHeader.getRootId();
    }
    return Integer.toString(treeId);
  }

  /**
   * Returns a value from an axe.
   * @param valueId - the id of the selected value
   * @return the Value object
   */
  @Override
  public com.stratelia.silverpeas.pdc.model.Value getValue(String axisId,
      String valueId) throws PdcException {
    com.stratelia.silverpeas.pdc.model.Value value = null;
    TreeNode node = null;

    Connection con = openConnection();

    try {
      node = tree.getNode(con, new TreeNodePK(valueId), getTreeId(axisId));
      value = createValue(node);
    } catch (Exception exce_select) {
      throw new PdcException("PdcBmImpl.getValue", SilverpeasException.ERROR,
          "Pdc.CANNOT_ACCESS_VALUE", exce_select);
    } finally {
      DBUtil.close(con);
    }

    return value;
  }

  /**
   * Returns a value from an axe.
   * @param valueId - the id of the selected value
   * @return the Value object
   */
  @Override
  public com.stratelia.silverpeas.pdc.model.Value getAxisValue(String valueId,
      String treeId) throws PdcException {
    Connection con = null;
    try {
      con = openConnection();
      return createValue(tree.getNode(con, new TreeNodePK(valueId), treeId));
    } catch (Exception exce_select) {
      throw new PdcException("PdcBmImpl.getAxisValue",
          SilverpeasException.ERROR, "Pdc.CANNOT_ACCESS_VALUE", exce_select);
    } finally {
      DBUtil.close(con);
    }
  }

  /**
   * Return a list of axis values having the value name in parameter
   * @param valueName - the name of the value.
   * @return List
   * @throws PdcException
   * @see
   */
  @Override
  public List<Value> getAxisValuesByName(String valueName) throws PdcException {
    Connection con = openConnection();

    try {
      List<TreeNode> listTreeNodes = tree.getNodesByName(con, valueName);
      return createValuesList(listTreeNodes);
    } catch (Exception exce_select) {
      throw new PdcException("PdcBmImpl.getAxisValuesByName",
          SilverpeasException.ERROR, "Pdc.CANNOT_FIND_VALUES", exce_select);
    } finally {
      DBUtil.close(con);
    }
  }

  /**
   * Return a list of String corresponding to the valueId of the value in parameter
   * @param axisId
   * @param valueId
   * @return List of String
   * @throws PdcException
   * @see getDaughters
   */
  @Override
  public List<String> getDaughterValues(String axisId, String valueId)
      throws PdcException {
    List<String> listValuesString = new ArrayList<String>();
    Connection con = openConnection();

    try {
      List<Value> listValues = getDaughters(con, valueId, axisId);
      for (Value value : listValues) {
        listValuesString.add(value.getPK().getId());
      }
    } catch (Exception exce_select) {
      throw new PdcException("PdcBmImpl.getDaughterValues",
          SilverpeasException.ERROR, "Pdc.CANNOT_RETRIEVE_SUBNODES",
          exce_select);
    } finally {
      DBUtil.close(con);
    }

    return listValuesString;
  }

  /**
   * Return a list of String corresponding to the valueId of the value in parameter
   * @param axisId
   * @param valueId
   * @return List of String
   * @throws PdcException
   * @see getDaughters
   */
  @Override
  public List<Value> getFilteredAxisValues(String rootId, AxisFilter filter)
      throws PdcException {
    List<Value> values = new ArrayList<Value>();
    try {
      values = getAxisValues(new Integer(rootId).intValue(), filter);

      // for each filtered value, get all values from root to this finded value
      for (com.stratelia.silverpeas.pdc.model.Value value : values) {
        value.setPathValues(getFullPath(value.getValuePK().getId(), value.getTreeId()));
      }
    } catch (Exception exce_select) {
      throw new PdcException("PdcBmImpl.getFilteredAxisValues",
          SilverpeasException.ERROR, "Pdc.CANNOT_RETRIEVE_SUBNODES",
          exce_select);
    }

    return values;
  }

  /**
   * Return the Value corresponding to the axis done
   * @param axisId
   * @return com.stratelia.silverpeas.pdc.model.Value
   * @throws PdcException
   * @see
   */
  @Override
  public com.stratelia.silverpeas.pdc.model.Value getRoot(String axisId)
      throws PdcException {
    Connection con = openConnection();
    SilverTrace.info("Pdc", "PdcBmImpl.getRoot", "root.MSG_GEN_PARAM_VALUE",
        "axisId = " + axisId);
    try {
      // get the header of the axis to obtain the rootId.
      AxisHeader axisHeader = getAxisHeader(axisId, false);
      int treeId = axisHeader.getRootId();
      TreeNode treeNode = tree.getRoot(con, new Integer(treeId).toString());
      return createValue(treeNode);
    } catch (Exception e) {
      throw new PdcException("PdcBmImpl.getRoot", SilverpeasException.ERROR,
          "Pdc.CANNOT_GET_VALUE", e);
    } finally {
      DBUtil.close(con);
    }
  }

  /**
   * @param treeId The id of the selected axis.
   * @return The list of values of the axis.
   */
  @Override
  public List<Value> getAxisValues(int treeId) throws PdcException {
    return getAxisValues(treeId, new AxisFilter());
  }

  private List<Value> getAxisValues(int treeId, AxisFilter filter) throws PdcException {
    Connection con = openConnection();

    try {
      return createValuesList(tree.getTree(con, Integer.toString(treeId), filter));
    } catch (Exception exce_select) {
      throw new PdcException("PdcBmImpl.getAxisValues",
          SilverpeasException.ERROR, "Pdc.CANNOT_ACCESS_LIST_OF_VALUES",
          exce_select);
    } finally {
      DBUtil.close(con);
    }
  }

  /**
   * insert a value which is defined like a mother value
   * @param valueToInsert - a Value object
   * @param refValue - the id of the Value to insert
   * @return 1 if the name already exist 0 otherwise
   */
  @Override
  public int insertMotherValue(
      com.stratelia.silverpeas.pdc.model.Value valueToInsert, String refValue,
      String axisId) throws PdcException {
    int status = 0;
    // get the header of the axis to obtain the treeId.
    AxisHeader axisHeader = getAxisHeader(axisId, false);
    String treeId = new Integer(axisHeader.getRootId()).toString();

    // get the mother value of the value which have the refValue
    // to find sisters of the valueToInsert
    TreeNode refNode = (TreeNode) getAxisValue(refValue, treeId);

    Connection con = null;

    try {
      con = openTransaction();
      // Avant l'insertion de la mere, on recupere les vieux chemins
      ArrayList<String> oldPath = getPathes(con, refValue, treeId);

      if (refNode.getLevelNumber() != 0) {
        status = insertMotherValueToValue(con, valueToInsert, refValue, treeId);
      } else {
        insertMotherValueToRootValue(con, valueToInsert, refValue, axisId,
            treeId);
        status = 0;
      }

      // Warning, we must update the path of the Value(Classify)
      if ((status == 0) && !oldPath.isEmpty()) {
        // the mother value is created

        // Après l'insertion de la mere, on recupere les nouveaux chemins
        ArrayList<String> newPath = getPathes(con, refValue, treeId);
        // call the ClassifyBm to create oldValue and newValue
        // and to replace the oldValue by the newValue
        pdcClassifyBm.createValuesAndReplace(con, axisId, oldPath, newPath);
      }

      commitTransaction(con);
    } catch (Exception e) {
      rollbackTransaction(con);
      throw new PdcException("PdcBmImpl.insertMotherValue",
          SilverpeasException.ERROR, "Pdc.Pdc.CANNOT_UPDATE_POSTION", e);
    } finally {
      DBUtil.close(con);
    }

    return status;
  }

  /**
   * Move a value under a new father
   * @param axis : l'axe concerné
   * @param valueToMove - a Value object
   * @param newFatherId - the id of the new father
   * @return 1 if the name already exist 0 otherwise
   */
  @Override
  public int moveValueToNewFatherId(Axis axis, Value valueToMove,
      String newFatherId, int orderNumber) throws PdcException {
    int status = 0;
    String treeId = Integer.toString(axis.getAxisHeader().getRootId());
    String valueToMoveId = valueToMove.getPK().getId();
    Connection con = null;

    try {
      con = openTransaction();
      // Avant le déplassement de la valeur, on recupere les vieux chemins afin
      // de reclasser les associations après
      ArrayList<String> oldPath = getPathes(con, valueToMoveId, treeId);
      // il ne faut pas que la valeur que l'on insère ai une soeur du même nom
      List<Value> daughters = getDaughters(con, newFatherId, treeId);
      if (isValueNameExist(daughters, valueToMove)) {
        status = 1;
      } else {
        try {
          // l'idée : passer en paramètres : des TreeNodePK car le métier est
          // basé sur les Tree
          tree.moveSubTreeToNewFather(con, new TreeNodePK(valueToMoveId),
              new TreeNodePK(newFatherId), treeId, orderNumber);
        } catch (Exception exce_insert) {
          throw new PdcException("PdcBmImpl.moveValueToNewFatherId",
              SilverpeasException.ERROR, "Pdc.CANNOT_MOVE_VALUE", exce_insert);
        }
      }

      // Warning, we must update the path of the Value(Classify)
      if ((status == 0) && !oldPath.isEmpty()) {
        // the mother value is created
        // Après l'insertion de la mere, on recupere les nouveaux chemins
        ArrayList<String> newPath = getPathes(con, valueToMoveId, treeId);
        // call the ClassifyBm to create oldValue and newValue
        // and to replace the oldValue by the newValue
        pdcClassifyBm.createValuesAndReplace(con, new Integer(axis.getAxisHeader().getRootId()).
            toString(), oldPath, newPath);
      }
      commitTransaction(con);
    } catch (Exception e) {
      rollbackTransaction(con);
      throw new PdcException("PdcBmImpl.moveValueToNewFatherId",
          SilverpeasException.ERROR, "Pdc.CANNOT_MOVE_VALUE", e);
    } finally {
      DBUtil.close(con);
    }
    return status;
  }

  /**
   * retourne les droits hérités sur la valeur
   * @param current value
   * @return ArrayList( ArrayList UsersId, ArrayList GroupsId)
   * @throws PdcException
   */
  @Override
  public List<List<String>> getInheritedManagers(Value value) throws PdcException {
    String axisId = value.getAxisId();
    String path = value.getPath();
    String[] explosedPath = path.split("/");
    List<List<String>> usersAndgroups = new ArrayList<List<String>>();
    List<String> usersInherited = new ArrayList<String>();
    List<String> groupsInherited = new ArrayList<String>();
    for (int i = 1; i < explosedPath.length; i++) {
      List<List<String>> managers = getManagers(axisId, explosedPath[i]);
      List<String> usersId = managers.get(0);
      List<String> groupsId = managers.get(1);
      for (String userId : usersId) {
        // si le userId n'est pas déjà dans la liste
        if (!usersInherited.contains(userId)) {
          usersInherited.add(userId);
        }
      }
      for (String groupId : groupsId) {
        // si le groupid n'est pas déjà dans la liste
        if (!groupsInherited.contains(groupId)) {
          groupsInherited.add(groupId);
        }
      }
    }
    usersAndgroups.add(usersInherited);
    usersAndgroups.add(groupsInherited);

    return usersAndgroups;
  }

  /**
   * retourne les droits sur la valeur
   * @param current value
   * @return List(List userIds, List groupIds)
   * @throws PdcException
   */
  @Override
  public List<List<String>> getManagers(String axisId, String valueId) throws PdcException {
    List<String> usersId;
    List<String> groupsId;
    Connection con = openConnection();
    try {
      usersId = PdcRightsDAO.getUserIds(con, axisId, valueId);
      groupsId = PdcRightsDAO.getGroupIds(con, axisId, valueId);
    } catch (SQLException e) {
      throw new PdcException("PdcBmImpl.getManagers",
          SilverpeasException.ERROR, "Pdc.CANNOT_GET_MANAGERS", e);
    } finally {
      DBUtil.close(con);
    }
    List<List<String>> usersAndgroups = new ArrayList<List<String>>();
    usersAndgroups.add(usersId);
    usersAndgroups.add(groupsId);

    return usersAndgroups;
  }

  @Override
  public boolean isUserManager(String userId) throws PdcException {
    if (!PdcSettings.delegationEnabled) {
      return false;
    }

    Connection con = openConnection();

    try {
      // First, check if user is directly manager of a part of PDC
      boolean isManager = PdcRightsDAO.isUserManager(con, userId);

      if (!isManager) {
        // If not, check if at least one of his groups it is
        OrganizationController controller = new OrganizationController();
        String[] groupIds = controller.getAllGroupIdsOfUser(userId);

        isManager = isGroupManager(groupIds);
      }

      return isManager;
    } catch (Exception e) {
      throw new PdcException("PdcBmImpl.isUserManager",
          SilverpeasException.ERROR, "Pdc.CANNOT_GET_MANAGERS", e);
    } finally {
      DBUtil.close(con);
    }
  }

  private boolean isGroupManager(String[] groupIds) throws PdcException {
    Connection con = openConnection();
    try {
      return PdcRightsDAO.isGroupManager(con, groupIds);
    } catch (SQLException e) {
      throw new PdcException("PdcBmImpl.isGroupManager",
          SilverpeasException.ERROR, "Pdc.CANNOT_GET_MANAGERS", e);
    } finally {
      DBUtil.close(con);
    }
  }

  /**
   * met à jour les droits sur la valeur
   * @param ArrayList ( ArrayList UsersId, ArrayList GroupsId), current value
   * @return
   * @throws PdcException
   */
  @Override
  public void setManagers(List<String> userIds, List<String> groupIds, String axisId,
      String valueId) throws PdcException {
    Connection con = null;

    try {
      con = openTransaction();
      // supprime tous les droits sur la valeur
      PdcRightsDAO.deleteRights(con, axisId, valueId);

      for (String userId : userIds) {
        PdcRightsDAO.insertUserId(con, axisId, valueId, userId);
      }
      for (String groupId : groupIds) {
        PdcRightsDAO.insertGroupId(con, axisId, valueId, groupId);
      }
      commitTransaction(con);
    } catch (SQLException e) {
      rollbackTransaction(con);
      throw new PdcException("PdcBmImpl.setManagers",
          SilverpeasException.ERROR, "Pdc.CANNOT_SET_MANAGER", e);
    } finally {
      DBUtil.close(con);
    }
  }

  @Override
  public void razManagers(String axisId, String valueId) throws PdcException {
    Connection con = openConnection();
    try {
      PdcRightsDAO.deleteRights(con, axisId, valueId);
    } catch (SQLException e) {
      throw new PdcException("PdcBmImpl.razManagers",
          SilverpeasException.ERROR, "Pdc.CANNOT_REMOVE_MANAGER", e);
    } finally {
      DBUtil.close(con);
    }
  }

  /**
   * Supprime les droits associés au userid
   * @param userId
   * @throws SQLException
   */
  @Override
  public void deleteManager(String userId) throws PdcException {
    Connection con = openConnection();
    try {
      PdcRightsDAO.deleteManager(con, userId);
    } catch (SQLException e) {
      throw new PdcException("PdcBmImpl.deleteManager",
          SilverpeasException.ERROR, "Pdc.CANNOT_REMOVE_MANAGER", e);
    } finally {
      DBUtil.close(con);
    }
  }

  /**
   * Supprime les droits associés au groupid
   * @param groupId
   * @throws SQLException
   */
  @Override
  public void deleteGroupManager(String groupId) throws PdcException {
    Connection con = openConnection();
    try {
      PdcRightsDAO.deleteGroupManager(con, groupId);
    } catch (SQLException e) {
      throw new PdcException("PdcBmImpl.deleteGroupManager",
          SilverpeasException.ERROR, "Pdc.CANNOT_REMOVE_MANAGER", e);
    } finally {
      DBUtil.close(con);
    }
  }

  /**
   * Return tree where the root value is the refValue.
   * @param con - the connection to the database
   * @param refValue - the id of the reference Value Object
   * @return a list of each pathes found
   * @throws PdcException
   */
  private ArrayList<String> getPathes(Connection con, String refValue, String treeId)
      throws PdcException {
    ArrayList<String> pathList = new ArrayList<String>();
    TreeNodePK refNodePK = new TreeNodePK(refValue);
    try {
      // get a list of tree node
      // for one tree node, get its path
      List<TreeNode> treeList = tree.getSubTree(con, refNodePK, treeId);
      for (TreeNode nodeTree : treeList) {
        pathList.add(nodeTree.getPath() + nodeTree.getPK().getId() + "/");
      }
    } catch (Exception e) {
      SilverTrace.info("PDC", "PdcBmImpl.getPathes",
          "Pdc.CANNOT_RETRIEVE_PATH", e);
    }

    return pathList;
  }

  /**
   * Method declaration
   * @param valueToInsert
   * @param refValue
   * @param axisId
   * @throws PdcException
   * @see
   */
  private void insertMotherValueToRootValue(Connection con,
      com.stratelia.silverpeas.pdc.model.Value valueToInsert, String refValue,
      String axisId, String treeId) throws PdcException {
    try {
      // Insertion de la nouvelle racine
      tree.insertFatherToNode(con, (TreeNode) valueToInsert, new TreeNodePK(
          refValue), treeId);
    } catch (Exception exce_insert) {
      throw new PdcException("PdcBmImpl.insertMotherValue",
          SilverpeasException.ERROR, "Pdc.CANNOT_INSERT_VALUE", exce_insert);
    }
  }

  /**
   * Method declaration
   * @param valueToInsert
   * @param refValue
   * @return
   * @throws PdcException
   * @see
   */
  private int insertMotherValueToValue(Connection con,
      com.stratelia.silverpeas.pdc.model.Value valueToInsert, String refValue,
      String treeId) throws PdcException {
    int status = 0;
    // get the mother value of the value which have the refValue
    // to find sisters of the valueToInsert
    TreeNode refNode = (TreeNode) getAxisValue(refValue, treeId);
    List<Value> daughters = getDaughters(con, refNode.getFatherId(), treeId);

    if (isValueNameExist(daughters, valueToInsert)) {
      status = 1;
    } else {
      try {
        tree.insertFatherToNode(con, (TreeNode) valueToInsert, new TreeNodePK(
            refValue), treeId);
      } catch (Exception exce_insert) {
        throw new PdcException("PdcBmImpl.insertMotherValue",
            SilverpeasException.ERROR, "Pdc.CANNOT_INSERT_VALUE", exce_insert);
      }
    }
    return status;
  }

  /**
   * insert a value which is defined like a daughter value
   * @param valueToInsert - a Value object
   * @param refValue - the id of the Value to insert
   * @return 1 if the name already exist 0 otherwise
   */
  @Override
  public int createDaughterValue(
      com.stratelia.silverpeas.pdc.model.Value valueToInsert, String refValue,
      String treeId) throws PdcException {
    // get the Connection object
    Connection con = openConnection();

    int status = 0;
    List<Value> daughters = getDaughters(con, refValue, treeId);

    if (isValueNameExist(daughters, valueToInsert)) {
      status = 1;
      DBUtil.close(con);
    } else {
      try {
        tree.createSonToNode(con, (TreeNode) valueToInsert, new TreeNodePK(
            refValue), treeId);
      } catch (Exception exce_create) {
        throw new PdcException("PdcBmImpl.createDaughterValue",
            SilverpeasException.ERROR, "Pdc.CANNOT_CREATE_VALUE", exce_create);
      } finally {
        DBUtil.close(con);
      }

    }

    return status;
  }

  /**
   * insert a value which is defined like a daughter value
   * @param valueToInsert - a Value object
   * @param refValue - the id of the Value to insert
   * @return -1 if the name already exists id otherwise
   */
  @Override
  public String createDaughterValueWithId(
      com.stratelia.silverpeas.pdc.model.Value valueToInsert, String refValue,
      String treeId) throws PdcException {
    // get the Connection object
    Connection con = openConnection();

    String daughterId = null;
    List<Value> daughters = getDaughters(con, refValue, treeId);

    if (isValueNameExist(daughters, valueToInsert)) {
      daughterId = "-1";
      DBUtil.close(con);
    } else {
      try {
        daughterId = tree.createSonToNode(con, (TreeNode) valueToInsert, new TreeNodePK(
            refValue), treeId);
      } catch (Exception exce_create) {
        throw new PdcException("PdcBmImpl.createDaughterValueWithId",
            SilverpeasException.ERROR, "Pdc.CANNOT_CREATE_VALUE", exce_create);
      } finally {
        DBUtil.close(con);
      }
    }
    return daughterId;
  }

  /**
   * Update the selected value
   * @param value - a Value object
   * @return 1 if the name already exist 0 otherwise
   */
  @Override
  public int updateValue(com.stratelia.silverpeas.pdc.model.Value value,
      String treeId) throws PdcException {
    // get the Connection object
    Connection con = openConnection();

    int status = 0;

    try {
      com.stratelia.silverpeas.pdc.model.Value oldValue = getAxisValue(value.getPK().getId(), treeId);
      List<Value> daughters = getDaughters(con, oldValue.getMotherId(), treeId);

      if (isValueNameExist(daughters, value)) {
        status = 1;
      } else {
        TreeNode node = new TreeNode(value.getPK().getId(), treeId, value.getName(), value.
            getDescription(), oldValue.getCreationDate(),
            oldValue.getCreatorId(), oldValue.getPath(), oldValue.getLevelNumber(), value.
            getOrderNumber(), oldValue.getFatherId());
        node.setLanguage(value.getLanguage());
        node.setRemoveTranslation(value.isRemoveTranslation());
        node.setTranslationId(value.getTranslationId());
        tree.updateNode(con, node);
      }
    } catch (Exception exce_update) {
      throw new PdcException("PdcBmImpl.updateValue", SilverpeasException.ERROR,
          "Pdc.CANNOT_UPDATE_VALUE", exce_update);
    } finally {
      DBUtil.close(con);
    }

    return status;
  }

  /**
   * Delete a value and it's sub tree
   * @param valueId - the id of the select value
   */
  @Override
  public void deleteValueAndSubtree(Connection con, String valueId,
      String axisId, String treeId) throws PdcException {
    SilverTrace.info("Pdc", "PdcBmImpl.deleteValueAndSubtree",
        "root.MSG_GEN_PARAM_VALUE", "axisId = " + axisId);

    try {
      List<Value> pathInfo = getFullPath(valueId, treeId);

      // Mise à jour de la partie utilisation
      updateBaseValuesInInstances(con, valueId, axisId, treeId);

      // Avant l'effacement de la valeur, on recupere les vieux chemins
      ArrayList<String> oldPath = getPathes(con, valueId, treeId);

      SilverTrace.info("Pdc", "PdcBmImpl.deleteValueAndSubtree",
          "root.MSG_GEN_PARAM_VALUE", "oldPath.size() = " + oldPath.size()
          + ", oldPath =" + oldPath.toString());

      TreeNodePK treeNodePK = new TreeNodePK(valueId);

      // On recupere le chemin de la mère
      String motherId = tree.getNode(con, treeNodePK, treeId).getFatherId();
      TreeNodePK motherPK = new TreeNodePK(motherId);
      TreeNode mother = tree.getNode(con, motherPK, treeId);
      String motherPath = mother.getPath() + motherId + "/";

      SilverTrace.info("Pdc", "PdcBmImpl.deleteValueAndSubtree",
          "root.MSG_GEN_PARAM_VALUE", "motherId = " + motherId);

      AxisHeader axisHeader = getAxisHeader(con, axisId);
      String axisName = axisHeader.getName();

      List<TreeNode> subtree = tree.getSubTree(con, treeNodePK, treeId);
      tree.deleteSubTree(con, treeNodePK, treeId);

      Value value = new Value();
      // on efface les droits sur les valeurs
      for (TreeNode node : subtree) {
        value = createValue(node);
        PdcRightsDAO.deleteRights(con, axisId, value.getPK().getId());
      }
      // Warning, we must update the path of the Value(Classify)
      if (!oldPath.isEmpty()) {
        // Après l'effacement de la valeur et de son arborescence, on recupere
        // les nouveaux chemins
        // ArrayList newPath = getPathes(con,valueId);
        // Les nouveaux chemins sont tous identiques, c'est celui de la mère
        ArrayList<String> newPath = new ArrayList<String>();
        for (int i = 0; i < oldPath.size(); i++) {
          newPath.add(motherPath);
        }
        SilverTrace.info("Pdc", "PdcBmImpl.deleteValueAndSubtree",
            "root.MSG_GEN_PARAM_VALUE", "newPath.size() = " + newPath.size());

        (new PdcSubscriptionUtil()).checkValueOnDelete(
            Integer.parseInt(axisId), axisName, oldPath, newPath, pathInfo);

        // call the ClassifyBm to create oldValue and newValue
        // and to replace the oldValue by the newValue
        pdcClassifyBm.createValuesAndReplace(con, axisId, oldPath, newPath);
      }
    } catch (Exception exce_delete) {
      throw new PdcException("PdcBmImpl.deleteValueAndSubtree",
          SilverpeasException.ERROR, "Pdc.CANNOT_DELETE_VALUE_SUBTREE",
          exce_delete);
    }
  }

  /**
   * Delete the selected value. If a daughter of the selected value is named like a sister of her
   * mother the delete is not possible.
   * @param valueId - the id of the select value
   * @return null if the delete is possible, the name of her daughter else.
   */
  @Override
  public String deleteValue(Connection con, String valueId, String axisId,
      String treeId) throws PdcException {
    String possibleDaughterName = null;
    try {
      Value valueToDelete = getAxisValue(valueId, treeId);
      // filles de la mère = soeurs des filles de la valeur à supprimer
      List<Value> daughtersOfMother = getDaughters(con, valueToDelete.getMotherId(),
          treeId);
      // filles de la valeur à supprimer
      List<Value> daughtersOfValueToDelete = getDaughters(con, valueId, treeId);

      possibleDaughterName = isValueNameExist(daughtersOfMother, daughtersOfValueToDelete);
      if (possibleDaughterName == null) {

        // Mise à jour de la partie utilisation
        updateBaseValueInInstances(con, valueId, axisId, treeId);

        // Avant l'effacement de la valeur, on recupere les vieux chemins
        ArrayList<String> oldPath = getPathes(con, valueId, treeId);

        AxisHeader axisHeader = getAxisHeader(con, axisId);
        String axisName = axisHeader.getName();
        List<Value> pathInfo = getFullPath(valueId, treeId);

        tree.deleteNode(con, new TreeNodePK(valueId), treeId);

        // on efface les droits sur la valeur
        PdcRightsDAO.deleteRights(con, axisId, valueId);

        // Warning, we must update the path of the Value(Classify)
        if (!oldPath.isEmpty()) {
          // Après l'effacement de la valeur, on creait les nouveaux chemins

          ArrayList<String> newPath = getPathes(con, valueId, treeId);
          // lecture de l'arrayList oldPath et on retire la valueId
          String pattern = "/" + valueId; // motif que l'on doit rechercher dans
          // l'ancien chemin pour le supprimer
          int lenOfPattern = pattern.length(); // longueur du motif
          int pattern_idx; // position du pattern rechercher
          for (String path : oldPath) {
            pattern_idx = path.indexOf(pattern); // ne peux etre à -1
            path = path.substring(0, pattern_idx)
                + path.substring(pattern_idx + lenOfPattern); // retire le motif
            newPath.add(path);
          }

          // call the ClassifyBm to create oldValue and newValue
          // and to replace the oldValue by the newValue
          (new PdcSubscriptionUtil()).checkValueOnDelete(Integer.parseInt(axisId), axisName, oldPath,
              newPath, pathInfo);
          pdcClassifyBm.createValuesAndReplace(con, axisId, oldPath, newPath);
        }
      }
    } catch (Exception exce_delete) {
      throw new PdcException("PdcBmImpl.deleteValue",
          SilverpeasException.ERROR, "Pdc.CANNOT_DELETE_VALUE", exce_delete);
    }
    return possibleDaughterName;
  }

  /**
   * Returns the full path of the value
   * @param valueId - the id of the selected value (value is not empty)
   * @return the complet path - It's a List of ArrayList. Each ArrayList contains the name, the id
   * and the treeId of the value in the path.
   */
  @Override
  public List<Value> getFullPath(String valueId, String treeId) throws PdcException {
    Connection con = openConnection();
    try {
      // récupère une collection de Value
      List<TreeNode> listTreeNode = tree.getFullPath(con, new TreeNodePK(valueId), treeId);
      return createValuesList(listTreeNode);
    } catch (Exception exce_delete) {
      throw new PdcException("PdcBmImpl.deleteValue",
          SilverpeasException.ERROR, "Pdc.CANNOT_DELETE_VALUE", exce_delete);
    } finally {
      DBUtil.close(con);
    }
  }

  /**
   * This method searches if a name of axes is alreadey used !
   * @param axis - a list of axes
   * @param name - the name of the axe
   * @return true if the name of the axe exists, false otherwise
   */
  private boolean isAxisNameExist(List<AxisHeader> axis, AxisHeader axisToCheck) {
    String axisIdToCheck = axisToCheck.getPK().getId();
    String axisNameToCheck = axisToCheck.getName();

    boolean isExist = false; // by default, the name don't exist
    Iterator<AxisHeader> it = axis.iterator();
    AxisHeader axisHeader = null;

    while (it.hasNext()) {
      axisHeader = it.next();
      if (axisHeader.getName().equalsIgnoreCase(axisNameToCheck)) {
        if (!axisHeader.getPK().getId().equals(axisIdToCheck)) {
          isExist = true;
          break;
        }
      }
    }

    return isExist;
  }

  /**
   * This method searches if a name of values is alreadey used !
   * @param values - a list of values
   * @param name - the name of the value
   * @return true if the name of the value exists, false otherwise
   */
  private boolean isValueNameExist(List<Value> values, Value valueToCheck) {
    String valueIdToCheck = valueToCheck.getPK().getId();
    String valueNameToCheck = valueToCheck.getName();
    boolean isExist = false; // by default, the name don't exist
    Iterator<Value> it = values.iterator();
    Value value = null;

    while (it.hasNext()) {
      value = it.next();
      if (value.getName().equalsIgnoreCase(valueNameToCheck)) {
        if (!value.getPK().getId().equals(valueIdToCheck)) {
          isExist = true;
          break;
        }
      }
    }

    return isExist;
  }

  /**
   * This method searches if one name of valuesToCheck is alreadey used !
   * @param values - a list of values
   * @param valuesToCheck - a list of values to check
   * @return the name of the value if the name of one value exists, null otherwise
   */
  private String isValueNameExist(List<Value> values, List<Value> valuesToCheck) {
    Iterator<Value> it = valuesToCheck.iterator();
    Value valueToCheck = null;
    String valueName = null;

    while (it.hasNext()) {
      valueToCheck = it.next();
      if (isValueNameExist(values, valueToCheck)) {
        valueName = valueToCheck.getName();
        break;
      }
    }

    return valueName;
  }

  @Override
  public AxisHeader getAxisHeader(String axisId) {
    return getAxisHeader(axisId, true);
  }

  public AxisHeader getAxisHeader(String axisId, boolean setTranslations) {
    AxisHeader axisHeader = (AxisHeader) axisHeaders.get(axisId);
    if (axisHeader == null) {
      try {
        AxisHeaderPersistence axisHeaderPersistence = (AxisHeaderPersistence) dao.findByPrimaryKey(new AxisPK(
            axisId));
        axisHeader = new AxisHeader(axisHeaderPersistence);

        axisHeaders.put(axisHeader.getPK().getId(), axisHeader);
      } catch (PersistenceException err_select) {
        SilverTrace.info("PDC", "PdcBmImpl.getAxisHeader",
            "Pdc.CANNOT_RETRIEVE_HEADER_AXE", err_select);
      }
    }
    if (setTranslations) {
      setTranslations(axisHeader);
    }
    return axisHeader;
  }

  private AxisHeaderPersistence getAxisHeaderPersistence(String axisId) {
    try {
      return (AxisHeaderPersistence) dao.findByPrimaryKey(new AxisPK(axisId));
    } catch (PersistenceException err_select) {
      SilverTrace.error("PDC", "PdcBmImpl.getAxisHeaderPersistence",
          "Pdc.CANNOT_RETRIEVE_HEADER_AXE", "axisId = " + axisId, err_select);
    }
    return null;
  }

  /**
   * Returns an AxisHeader Object. (pass the connection WORK AROUND FOR THE connection BUG !!!!!!!)
   * @param axisId - the id of the selected axe
   * @return an AxisHeader
   */
  private AxisHeader getAxisHeader(Connection connection, String axisId) {
    AxisHeader axisHeader = null;

    try {
      AxisHeaderPersistence axisHeaderPersistence = (AxisHeaderPersistence) dao.findByPrimaryKey(
          connection, new AxisPK(axisId));
      axisHeader = new AxisHeader(axisHeaderPersistence);
    } catch (PersistenceException err_select) {
      SilverTrace.info("PDC", "PdcBmImpl.getAxisHeader",
          "Pdc.CANNOT_RETRIEVE_HEADER_AXE", err_select);
    }

    return axisHeader;
  }

  /**
   * Returns a list of Value Object.
   * @param con - a connection
   * @param refValue - the id of the selected axe
   * @return a list
   */
  private List<Value> getDaughters(Connection con, String refValue, String treeId) {
    List<Value> daughters = new ArrayList<Value>();

    try {
      daughters = createValuesList(tree.getSonsToNode(con,
          new TreeNodePK(refValue), treeId));
    } catch (Exception err_list) {
      SilverTrace.info("PDC", "PdcBmImpl.getDaughters",
          "Pdc.CANNOT_RETRIEVE_SUBNODES", err_list);
    }

    return daughters;
  }

  @Override
  public List<Value> getDaughters(String axisId, String valueId) {
    List<Value> daughters = new ArrayList<Value>();
    Connection con = null;
    try {
      con = openConnection();
      AxisHeader axisHeader = getAxisHeader(axisId, false);
      int tId = axisHeader.getRootId();
      return getAxisValues(tId);
    } catch (Exception err_list) {
      SilverTrace.info("PDC", "PdcBmImpl.getDaughters",
          "Pdc.CANNOT_RETRIEVE_SUBNODES", err_list);
    } finally {
      DBUtil.close(con);
    }
    return daughters;
  }

  @Override
  public List<Value> getSubAxisValues(String axisId, String valueId) {
    List<Value> daughters = new ArrayList<Value>();
    Connection con = null;
    try {
      con = openConnection();
      AxisHeader axisHeader = getAxisHeader(axisId, false);
      int tId = axisHeader.getRootId();

      daughters = createValuesList(tree.getSubTree(con,
          new TreeNodePK(valueId), new Integer(tId).toString()));
    } catch (Exception err_list) {
      SilverTrace.info("PDC", "PdcBmImpl.getSubAxis",
          "Pdc.CANNOT_RETRIEVE_SUBNODES", err_list);
    } finally {
      DBUtil.close(con);
    }
    return daughters;
  }

  /**
   * Creates a list of Value objects with a list of treeNodes objects
   * @param treeNodes - a list of TreeNode objects
   * @return a Value list
   */
  private List<Value> createValuesList(List<TreeNode> treeNodes) {
    List<Value> values = new ArrayList<Value>();

    for (TreeNode node : treeNodes) {
      values.add(createValue(node));
    }

    return values;
  }

  /**
   * Creates a Value object with a TreeNode object
   * @param treeNode - a TreeNode Object
   * @return a Value Object
   */
  private Value createValue(TreeNode treeNode) {
    if (treeNode != null) {
      Value value = new Value(treeNode.getPK().getId(), treeNode.getTreeId(), treeNode.getName(),
          treeNode.getDescription(), treeNode.getCreationDate(), treeNode.getCreatorId(), treeNode.
          getPath(), treeNode.getLevelNumber(),
          treeNode.getOrderNumber(), treeNode.getFatherId());
      value.setTranslations(treeNode.getTranslations());
      return value;
    }
    return null;
  }

  /**
   * **************************************************
   */
  /**
   * ******** PDC Utilization Settings Methods ********
   */
  /**
   * **************************************************
   */
<<<<<<< HEAD

  @Override
=======
>>>>>>> 55df5390
  public UsedAxis getUsedAxis(String usedAxisId) throws PdcException {
    return pdcUtilizationBm.getUsedAxis(usedAxisId);
  }

  /**
   * Method declaration
   * @param instanceId
   * @return
   * @throws PdcException
   * @see
   */
  @Override
  public List<UsedAxis> getUsedAxisByInstanceId(String instanceId) throws PdcException {
    return pdcUtilizationBm.getUsedAxisByInstanceId(instanceId);
  }

  /**
   * Method declaration
   * @param usedAxis
   * @return
   * @throws PdcException
   * @see
   */
  @Override
  public int addUsedAxis(UsedAxis usedAxis) throws PdcException {
    AxisHeader axisHeader = getAxisHeader(Integer.toString(usedAxis.getAxisId()), false); // get the header of the axe to
    // obtain the treeId.
    String treeId = Integer.toString(axisHeader.getRootId());
    return pdcUtilizationBm.addUsedAxis(usedAxis, treeId);
  }

  /**
   * Method declaration
   * @param usedAxis
   * @return
   * @throws PdcException
   * @see
   */
  @Override
  public int updateUsedAxis(UsedAxis usedAxis) throws PdcException {
    AxisHeader axisHeader = getAxisHeader(Integer.toString(usedAxis.getAxisId()), false); // get the header of the axe to
    // obtain the treeId.
    String treeId = Integer.toString(axisHeader.getRootId());

    // on recherche si la nouvelle valeur de base est une valeur ascendante à
    // la
    // valeur de base originelle
    // si c'est le cas alors on peut faire un update.
    // sinon, il faut vérifier qu'aucune valeur fille de cet axe n'est
    // positionnée.
    // si une valeur fille est positionnée, on ne peut pas modifier la valeur
    // de
    // base du UsedAxis

    // on récupère la valeur de base que l'on veut modifier de l'objet
    // UsedAxis
    String id = usedAxis.getPK().getId();
    UsedAxis currentUsedAxis = pdcUtilizationBm.getUsedAxis(id);

    // on récupère la liste des objets pour une instance de jobPeas donnée
    List<Integer> objectIdList = pdcClassifyBm.getObjectsByInstance(usedAxis.getInstanceId());

    // on vérifie d'abord que la nouvelle valeur de base est une valeur
    // ascendante
    // de la valeur de base que l'on souhaite modifié
    if (objectIdList.size() > 0
        && !isAscendanteBaseValue(objectIdList, usedAxis)) {
      // la nouvelle valeur de base est soit une valeur d'un autre axe
      // soit une valeur fille de la valeur de base que l'on veut modifier
      // on vérifie que l'axe courant n'a pas de documents positionnés
      if (pdcClassifyBm.hasAlreadyPositions(objectIdList, currentUsedAxis)) {
        return 2;
      } else {
        return pdcUtilizationBm.updateUsedAxis(usedAxis, treeId);
      }
    } else {
      // la nouvelle valeur de base est ascendante. On peut donc modifier
      return pdcUtilizationBm.updateUsedAxis(usedAxis, treeId);
    }
  }

  /**
   * recherche si la valeur de base de l'axe est une valeur ascendante par rapport aux valeurs se
   * trouvant dans SB_Classify...
   * @param objectIdList - une list d'objets se trouvant dans une instance donnée
   * @param usedAxis - l'objet UsedAxis contenant la nouvelle valeur de base
   * @return vrai si la valeur de base est une valeur ascendante sinon faux
   */
  private boolean isAscendanteBaseValue(List<Integer> objectIdList, UsedAxis usedAxis)
      throws PdcException {
    return pdcClassifyBm.hasAlreadyPositions(objectIdList, usedAxis);
  }

  /**
   * Update a base value from the PdcUtilization table
   * @param valueId - the base value that must be updated
   */
  private void updateBaseValueInInstances(Connection con,
      String baseValueToUpdate, String axisId, String treeId)
      throws PdcException {

    // recherche la valeur mère de baseValueToUpdate
    com.stratelia.silverpeas.pdc.model.Value value = getAxisValue(
        baseValueToUpdate, treeId);
    int newBaseValue = Integer.parseInt(value.getMotherId());

    SilverTrace.info("Pdc", "PdcBmImpl.updateBaseValueInInstances",
        "root.MSG_GEN_PARAM_VALUE", "newBaseValue = " + newBaseValue);

    pdcUtilizationBm.updateOrDeleteBaseValue(con, Integer.parseInt(baseValueToUpdate),
        newBaseValue, Integer.parseInt(axisId), treeId);
  }

  /**
   * Update some base values from the PdcUtilization table
   * @param baseValuesToUpdate - the base values that must be updated
   */
  private void updateBaseValuesInInstances(Connection con,
      String baseValueToUpdate, String axisId, String treeId)
      throws PdcException {

    List<TreeNode> descendants = null;

    try {
      descendants = tree.getSubTree(con, new TreeNodePK(baseValueToUpdate),
          treeId);
    } catch (Exception e) {
      throw new PdcException("PdcBmImpl.updateBaseValuesInInstances",
          SilverpeasException.ERROR, "Pdc.CANNOT_DELETE_VALUE", e);
    }

    // recherche la valeur mère de baseValueToUpdate
    com.stratelia.silverpeas.pdc.model.Value value = getAxisValue(
        baseValueToUpdate, treeId);
    int newBaseValue = Integer.parseInt(value.getMotherId());

    SilverTrace.info("Pdc", "PdcBmImpl.updateBaseValuesInInstances",
        "root.MSG_GEN_PARAM_VALUE", "newBaseValue = " + newBaseValue);

    String descendantId = null;
    for (TreeNode descendant : descendants) {
      descendantId = descendant.getPK().getId();

      SilverTrace.info("Pdc", "PdcBmImpl.updateBaseValuesInInstances",
          "root.MSG_GEN_PARAM_VALUE", "descendantId = " + descendantId);

      pdcUtilizationBm.updateOrDeleteBaseValue(con, Integer.parseInt(descendantId), newBaseValue,
          Integer.parseInt(axisId), treeId);
    }
  }

  /**
   * Method declaration
   * @param usedAxisId
   * @throws PdcException
   * @see
   */
  @Override
  public void deleteUsedAxis(String usedAxisId) throws PdcException {
    pdcUtilizationBm.deleteUsedAxis(usedAxisId);
  }

  /**
   * Method declaration
   * @param usedAxisIds
   * @throws PdcException
   * @see
   */
  @Override
  public void deleteUsedAxis(Collection<String> usedAxisIds) throws PdcException {
    pdcUtilizationBm.deleteUsedAxis(usedAxisIds);
  }

  /**
   * *********************************************
   */
  /**
   * ******** PDC CLASSIFY METHODS ***************
   */
  /**
   * *********************************************
   */
<<<<<<< HEAD

  @Override
=======
>>>>>>> 55df5390
  public List<UsedAxis> getUsedAxisToClassify(String instanceId, int silverObjectId)
      throws PdcException {
    List<UsedAxis> usedAxis = getUsedAxisByInstanceId(instanceId);

    // Il faut enrichir chaque axe utilisé par l'axe (pour l'i18n) et ses
    // valeurs
    int axisRootId = -1;
    for (UsedAxis axis : usedAxis) {

      if (I18NHelper.isI18N) {
        AxisHeader header = getAxisHeader(Integer.toString(axis.getAxisId()));
        axis._setAxisHeader(header);
      }

      axisRootId = axis._getAxisRootId();
      axis._setAxisValues(getAxisValues(axisRootId));
      if (axis.getVariant() == 0) {
        // Si l'axe est invariant, il faut préciser la valeur obligatoire
        List<ClassifyPosition> positions = getPositions(silverObjectId, instanceId);
        String invariantValue = null;
        if (!positions.isEmpty()) {
          // Une position existe déjà
          ClassifyPosition position = positions.get(0);
          invariantValue = position.getValueOnAxis(axis.getAxisId());
          axis._setInvariantValue(invariantValue);
        }
      }
    }
    return usedAxis;
  }

  /*
   * (non-Javadoc)
   * @see com.stratelia.silverpeas.pdc.control.PdcBm#copyPositions(int, java.lang.String, int,
   * java.lang.String)
   */
  @Override
  public void copyPositions(int fromObjectId, String fromInstanceId,
      int toObjectId, String toInstanceId) throws PdcException {
    List<ClassifyPosition> positions = getPositions(fromObjectId, fromInstanceId);

    List<UsedAxis> usedAxis = getUsedAxisByInstanceId(toInstanceId);

    ClassifyPosition newPosition = null;
    for (ClassifyPosition position : positions) {
      newPosition = checkClassifyPosition(position, usedAxis);

      if (newPosition != null) {
        // copy position
        addPosition(toObjectId, newPosition, toInstanceId);
      }
    }
  }

  private ClassifyPosition checkClassifyPosition(ClassifyPosition position,
      List<UsedAxis> usedAxis) {
    ClassifyPosition newPosition = new ClassifyPosition();

    List<ClassifyValue> values = position.getListClassifyValue();
    for (ClassifyValue value : values) {
      value = checkClassifyValue(value, usedAxis);
      if (value != null) {
        newPosition.addValue(value);
      }
    }

    if (newPosition.getValues() == null) {
      return null;
    }

    return newPosition;
  }

  private ClassifyValue checkClassifyValue(ClassifyValue value, List<UsedAxis> usedAxis) {
    UsedAxis uAxis = getUsedAxis(usedAxis, value.getAxisId());
    if (uAxis == null) {
      // This axis is not used by the instance
      return null;
    } else {
      // Check base value
      String baseValuePath = uAxis._getBaseValuePath();
      if (("/" + value.getValue() + "/").indexOf(baseValuePath) == -1) {
        return null;
      }
    }
    return value;
  }

  /**
   * From the usedAxis, retrieve the UsedAxis corresponding to axisId
   * @param usedAxis a List of UsedAxis
   * @param axisId the axis id to search
   * @return the UsedAxis found or null if no object found
   */
  private UsedAxis getUsedAxis(List<UsedAxis> usedAxis, int axisId) {
    Iterator<UsedAxis> iterator = usedAxis.iterator();
    UsedAxis uAxis = null;
    while (iterator.hasNext()) {
      uAxis = iterator.next();
      if (uAxis.getAxisId() == axisId) {
        return uAxis;
      }
    }
    return null;
  }

  @Override
  public int addPosition(int silverObjectId, ClassifyPosition position,
      String sComponentId) throws PdcException {
    return addPosition(silverObjectId, position, sComponentId, true);
  }

  @Override
  public int addPosition(int silverObjectId, ClassifyPosition position,
      String sComponentId, boolean alertSubscribers) throws PdcException {
    // First check if the object is already classified on the position
    int positionId = pdcClassifyBm.isPositionAlreadyExists(silverObjectId, position);

    if (positionId == -1) {
      // The position doesn't exists. We add it.
      positionId = pdcClassifyBm.addPosition(silverObjectId, position, sComponentId);

      if (alertSubscribers) {
        // Alert subscribers to the position
        try {
          (new PdcSubscriptionUtil()).checkSubscriptions(position.getValues(), sComponentId,
              silverObjectId);
        } catch (RemoteException e) {
          throw new PdcException("PdcBmImpl.addPosition", PdcException.ERROR,
              "pdcPeas.EX_CHECK_SUBSCRIPTION", e);
        }
      }
    }

    return positionId;
  }

  @Override
  public int updatePosition(ClassifyPosition position, String instanceId,
      int silverObjectId) throws PdcException {
    return updatePosition(position, instanceId, silverObjectId, true);
  }

  @Override
  public int updatePosition(ClassifyPosition position, String instanceId,
      int silverObjectId, boolean alertSubscribers) throws PdcException {

    List<UsedAxis> usedAxisList = getUsedAxisToClassify(instanceId, silverObjectId);
    List<Integer> invariantUsedAxis = new ArrayList<Integer>();
    for (UsedAxis ua : usedAxisList) {
      // on cherche les axes invariants
      if (ua.getVariant() == 0) {
        invariantUsedAxis.add(new Integer(ua.getAxisId()));
      }
    }

    // maintenant, on cherche les valeurs qui sont sur un axe invariant
    List<ClassifyValue> classifyValueList = position.getValues();
    List classifyValues = new ArrayList();
    for (ClassifyValue cv : classifyValueList) {
      if (invariantUsedAxis.contains(new Integer(cv.getAxisId()))) {
        classifyValues.add(cv);
      }
    }

    pdcClassifyBm.updatePosition(position);

    // on update les axes invariants
    if (classifyValues.size() > 0) {
      pdcClassifyBm.updatePositions(classifyValues, silverObjectId);
    }

    if (alertSubscribers) {
      try {
        (new PdcSubscriptionUtil()).checkSubscriptions(position.getValues(),
            instanceId, silverObjectId);
      } catch (RemoteException e) {
        throw new PdcException("PdcBmImpl.updatePosition", PdcException.ERROR,
            "pdcPeas.EX_CHECH_SUBSCRIPTION", e);
      }
    }

    return 0;
  }

  @Override
  public void deletePosition(int positionId, String sComponentId)
      throws PdcException {
    pdcClassifyBm.deletePosition(positionId, sComponentId);
  }

  @Override
  public List<ClassifyPosition> getPositions(int silverObjectId, String sComponentId)
      throws PdcException {
    List<Position> positions = pdcClassifyBm.getPositions(silverObjectId, sComponentId);
    ArrayList<ClassifyPosition> classifyPositions = new ArrayList<ClassifyPosition>();

    // transform Position to ClassifyPosition
    ClassifyPosition classifyPosition = null;
    for (Position position : positions) {
      List values = position.getValues();

      // transform Value to ClassifyValue
      ClassifyValue classifyValue = null;
      com.stratelia.silverpeas.classifyEngine.Value value = null;
      ArrayList<ClassifyValue> classifyValues = new ArrayList<ClassifyValue>();
      String valuePath = "";
      String valueId = "";
      for (int p = 0; p < values.size(); p++) {
        value = (com.stratelia.silverpeas.classifyEngine.Value) values.get(p);
        classifyValue = new ClassifyValue(value.getAxisId(), value.getValue());

        if (value.getAxisId() != -1) {
          int treeId = Integer.parseInt(getTreeId(Integer.toString(value.getAxisId())));
          /*
           * AxisHeader axisHeader = getAxisHeader(Integer.toString(value.getAxisId()), false); //
           * get the header of the axe to obtain the rootId. int treeId = axisHeader.getRootId();
           */

          // enrichit le classifyValue avec le chemin complet de la racine
          // jusqu'à la valeur
          valuePath = value.getValue();
          if (valuePath != null) {
            // enleve le dernier /
            valuePath = valuePath.substring(0, valuePath.length() - 1);
            valueId = valuePath.substring(valuePath.lastIndexOf("/") + 1, valuePath.length());
            classifyValue.setFullPath(getFullPath(valueId, String.valueOf(treeId)));
            classifyValues.add(classifyValue);
          }
        }
      }

      classifyPosition = new ClassifyPosition(classifyValues);
      classifyPosition.setPositionId(position.getPositionId());
      classifyPositions.add(classifyPosition);
    }
    return classifyPositions;
  }

  // recherche globale
  @Override
  public List<SearchAxis> getPertinentAxis(SearchContext searchContext, String axisType)
      throws PdcException {
    List<AxisHeader> axis = getAxisByType(axisType);
    ArrayList<Integer> axisIds = new ArrayList<Integer>();
    String axisId = null;
    for (AxisHeader axisHeader : axis) {
      axisId = axisHeader.getPK().getId();
      axisIds.add(new Integer(axisId));
    }
    List<PertinentAxis> pertinentAxis = pdcClassifyBm.getPertinentAxis(searchContext, axisIds);

    return transformPertinentAxisIntoSearchAxis(pertinentAxis, axis);
  }

  // recherche à l'intérieur d'une instance
  @Override
  public List<SearchAxis> getPertinentAxisByInstanceId(SearchContext searchContext,
      String axisType, String instanceId) throws PdcException {
    return getPertinentAxisByInstanceId(searchContext, axisType, instanceId,
        new AxisFilter());
  }

  @Override
  public List<SearchAxis> getPertinentAxisByInstanceId(SearchContext searchContext,
      String axisType, String instanceId, AxisFilter filter)
      throws PdcException {
    List<String> instanceIds = new ArrayList<String>();
    instanceIds.add(instanceId);
    return getPertinentAxisByInstanceIds(searchContext, axisType, instanceIds,
        filter);
  }

  // recherche à l'intérieur d'une liste d'instance
  @Override
  public List<SearchAxis> getPertinentAxisByInstanceIds(SearchContext searchContext,
      String axisType, List<String> instanceIds) throws PdcException {
    return getPertinentAxisByInstanceIds(searchContext, axisType, instanceIds,
        new AxisFilter());
  }

  @Override
  public List<SearchAxis> getPertinentAxisByInstanceIds(SearchContext searchContext,
      String axisType, List<String> instanceIds, AxisFilter filter) throws PdcException {
    SilverTrace.info("Pdc", "PdcBmImpl.getPertinentAxisByInstanceIds",
        "root.MSG_GEN_ENTER_METHOD");
    // quels sont les axes utilisés par l'instance
    List<AxisHeader> axis = pdcUtilizationBm.getAxisHeaderUsedByInstanceIds(instanceIds,
        filter);
    SilverTrace.info("Pdc", "PdcBmImpl.getPertinentAxisByInstanceIds",
        "root.MSG_GEN_PARAM_VALUE", axis.size() + " axis used !");

    ArrayList<Integer> axisIds = new ArrayList<Integer>();
    String axisId = null;
    for (AxisHeader axisHeader : axis) {
      if (axisHeader.getAxisType().equals(axisType)) {
        axisId = axisHeader.getPK().getId();
        axisIds.add(new Integer(axisId));
      }
    }

    List<PertinentAxis> pertinentAxis = pdcClassifyBm.getPertinentAxis(searchContext, axisIds,
        pdcClassifyBm.getPositionsJoinStatement(instanceIds));
    SilverTrace.info("Pdc", "PdcBmImpl.getPertinentAxisByInstanceIds",
        "root.MSG_GEN_EXIT_METHOD", pertinentAxis.size() + " pertinent axis !");
    return transformPertinentAxisIntoSearchAxis(pertinentAxis, axis);
  }

  private List<SearchAxis> transformPertinentAxisIntoSearchAxis(
      List<PertinentAxis> pertinentAxisList,
      List<AxisHeader> axis) throws PdcException {
    List<SearchAxis> searchAxisList = new ArrayList<SearchAxis>();
    SearchAxis searchAxis = null;
    String axisId = null;
    for (PertinentAxis pertinentAxis : pertinentAxisList) {
      axisId = Integer.toString(pertinentAxis.getAxisId());
      searchAxis = new SearchAxis(pertinentAxis.getAxisId(), pertinentAxis.getNbObjects());
      for (AxisHeader axisHeader : axis) {
        if (axisHeader.getPK().getId().equals(axisId)) {
          setTranslations(axisHeader);

          searchAxis.setAxis(axisHeader);
          searchAxis.setAxisRootId(Integer.parseInt(getRootId(axisHeader.getPK().getId())));
          searchAxisList.add(searchAxis);
        }
      }
    }
    return searchAxisList;
  }

  // recherche à l'intérieur d'une instance
  @Override
  public List<Value> getPertinentDaughterValuesByInstanceId(
      SearchContext searchContext, String axisId, String valueId,
      String instanceId) throws PdcException {
    return getPertinentDaughterValuesByInstanceId(searchContext, axisId,
        valueId, instanceId, new AxisFilter());
  }

  @Override
  public List<Value> getPertinentDaughterValuesByInstanceId(
      SearchContext searchContext, String axisId, String valueId,
      String instanceId, AxisFilter filter) throws PdcException {
    List<String> instanceIds = new ArrayList<String>();
    instanceIds.add(instanceId);
    return getPertinentDaughterValuesByInstanceIds(searchContext, axisId,
        valueId, instanceIds, filter);
  }

  // recherche à l'intérieur d'une liste d'instance
  @Override
  public List<Value> getPertinentDaughterValuesByInstanceIds(
      SearchContext searchContext, String axisId, String valueId,
      List<String> instanceIds) throws PdcException {
    return getPertinentDaughterValuesByInstanceIds(searchContext, axisId,
        valueId, instanceIds, new AxisFilter());
  }

  @Override
  public List<Value> getPertinentDaughterValuesByInstanceIds(
      SearchContext searchContext, String axisId, String valueId,
      List<String> instanceIds, AxisFilter filter) throws PdcException {
    SilverTrace.info("Pdc",
        "PdcBmImpl.getPertinentDaughterValuesByInstanceIds",
        "root.MSG_GEN_ENTER_METHOD", "axisId = " + axisId + ", valueId = "
        + valueId + ", userId = " + searchContext.getUserId());

    List<Value> pertinentDaughters =
        filterValues(searchContext, axisId, valueId, instanceIds, filter);

    for (Value value : pertinentDaughters) {
      SilverTrace.debug(
          "pdcPeas",
          "PdcSearchSessionController.getPertinentDaughterValuesByInstanceIds()",
          "root.MSG_GEN_PARAM_VALUE", "valueId = " + value.getPK().getId()
          + ", valueName = " + value.getName() + ", nbObjects = "
          + value.getNbObjects());
    }

    return pertinentDaughters;
  }

  @Override
  public List<Value> getFirstLevelAxisValuesByInstanceId(SearchContext searchContext,
      String axisId, String instanceId) throws PdcException {
    List<String> instanceIds = new ArrayList<String>();
    instanceIds.add(instanceId);
    return getFirstLevelAxisValuesByInstanceIds(searchContext, axisId,
        instanceIds);
  }

  @Override
  public List<Value> getFirstLevelAxisValuesByInstanceIds(SearchContext searchContext,
      String axisId, List<String> instanceIds) throws PdcException {
    SilverTrace.info("Pdc", "PdcBmImpl.getFirstLevelAxisValuesByInstanceIds",
        "root.MSG_GEN_ENTER_METHOD", "axisId = " + axisId);

    // quelle est la racine de l'axe
    String rootId = getRootId(axisId);

    List<Value> pertinentDaughters = filterValues(searchContext, axisId, rootId, instanceIds);

    for (Value value : pertinentDaughters) {
      SilverTrace.debug("pdcPeas",
          "PdcSearchSessionController.getFirstLevelAxisValuesByInstanceIds()",
          "root.MSG_GEN_PARAM_VALUE", "valueId = " + value.getPK().getId()
          + ", valueName = " + value.getName() + ", nbObjects = "
          + value.getNbObjects());
    }

    return pertinentDaughters;

  }

  private String getRootId(String axisId) throws PdcException {
    Connection con = openConnection();
    SilverTrace.info("Pdc", "PdcBmImpl.getRootId", "root.MSG_GEN_PARAM_VALUE",
        "axisId = " + axisId);
    String rootId = null;
    try {
      AxisHeader axisHeader = getAxisHeader(axisId, false); // get the header of
      // the axe to obtain
      // the rootId.
      int treeId = axisHeader.getRootId();
      TreeNode root = tree.getRoot(con, Integer.toString(treeId));
      rootId = root.getPK().getId();
    } catch (Exception e) {
      throw new PdcException("PdcBmImpl.getRootId", SilverpeasException.ERROR,
          "Pdc.CANNOT_GET_VALUE", e);
    } finally {
      DBUtil.close(con);
    }
    SilverTrace.info("Pdc", "PdcBmImpl.getRootId", "root.MSG_GEN_PARAM_VALUE",
        "rootId = " + rootId);
    return rootId;
  }

  private List<Value> filterValues(SearchContext searchContext, String axisId,
      String motherId, List<String> instanceIds)
      throws PdcException {
    return filterValues(searchContext, axisId, motherId, instanceIds, new AxisFilter());
  }

  private List<Value> filterValues(SearchContext searchContext, String axisId,
      String motherId, List<String> instanceIds, AxisFilter filter)
      throws PdcException {
    SilverTrace.info("Pdc", "PdcBmImpl.filterValues",
        "root.MSG_GEN_ENTER_METHOD", "axisId = " + axisId + ", motherId = "
        + motherId);
    List<Value> descendants = null;
    ArrayList<String> emptyValues = new ArrayList<String>();
    Value descendant = null;
    Value nextDescendant = null;
    boolean isLeaf = false;
    boolean leafFind = false;
    PertinentValue pertinentValue = null;

    // get the header of the axe to obtain the treeId.
    AxisHeader axisHeader = getAxisHeader(axisId, false);
    int treeId = axisHeader.getRootId();

    List<ObjectValuePair> objectValuePairs = null;
    List<Integer> countedObjects = null;

    SilverTrace.info("Pdc", "PdcBmImpl.filterValues",
        "root.MSG_GEN_PARAM_VALUE", "apres getHeader()");

    ComponentSecurity componentSecurity = null;

    try {
      // Get all the values for this tree
      descendants = getAxisValues(treeId, filter);

      SilverTrace.info("Pdc", "PdcBmImpl.filterValues",
          "root.MSG_GEN_PARAM_VALUE", "apres getAxisValues()");

      JoinStatement joinStatement = pdcClassifyBm.getPositionsJoinStatement(instanceIds);

      SilverTrace.info("Pdc", "PdcBmImpl.filterValues",
          "root.MSG_GEN_PARAM_VALUE", "apres getPositionsJoinStatement()");

      List<PertinentValue> pertinentValues = pdcClassifyBm.getPertinentValues(searchContext,
          Integer.parseInt(axisId), joinStatement);

      SilverTrace.info("Pdc", "PdcBmImpl.filterValues",
          "root.MSG_GEN_PARAM_VALUE", "apres getPertinentValues()");

      // Set the NbObject for all the pertinent values
      String descendantPath = null;
      for (int nI = 0; nI < descendants.size(); nI++) {
        // Get the i descendant
        descendant = descendants.get(nI);
        descendantPath = descendant.getFullPath();

        // check if it's a leaf or not
        if (nI + 1 < descendants.size()) {
          nextDescendant = descendants.get(nI + 1);
          if (nextDescendant != null) {
            isLeaf = (nextDescendant.getLevelNumber() <= descendant.getLevelNumber());
          } else {
            isLeaf = false;
          }
        } else {
          isLeaf = true;
        }

        if (isLeaf) {
          // C'est une feuille, est-ce une feuille pertinente ?
          // le calcul a déjà été fait par getPertinentValues()
          pertinentValue = null;
          leafFind = false;
          for (int pv = 0; pv < pertinentValues.size() && !leafFind; pv++) {
            pertinentValue = pertinentValues.get(pv);
            if (pertinentValue.getValue().equals(descendantPath)) {
              leafFind = true;
              descendant.setNbObjects(pertinentValue.getNbObjects());
            }
          }
          if (!leafFind) {
            // Cette feuille n'est pas pertinente
            emptyValues.add(descendantPath);
            descendants.remove(nI--);
          }
        } else {
          // OPTIMIZATION : Checks if it is a descendant of an empty value
          boolean isEmpty = false;
          String emptyPath = null;
          for (int nJ = 0; nJ < emptyValues.size() && !isEmpty; nJ++) {
            emptyPath = emptyValues.get(nJ);
            if (descendantPath.startsWith(emptyPath)) {
              isEmpty = true;
            }
          }

          // Set the real number of objects or remove the empty values
          if (isEmpty) {
            descendants.remove(nI--);
          } else {
            if (objectValuePairs == null) {
              objectValuePairs = pdcClassifyBm.getObjectValuePairs(
                  searchContext, Integer.parseInt(axisId), joinStatement);
            }

            countedObjects = new ArrayList<Integer>();

            int nbObjects = 0;
            Integer objectId = null;
            String instanceId = null;
            for (ObjectValuePair ovp : objectValuePairs) {
              objectId = ovp.getObjectId();
              instanceId = ovp.getInstanceId();
              if (ovp.getValuePath().startsWith(descendantPath)
                  && !countedObjects.contains(objectId)) {
                // check if object is available for user
                if (instanceId.startsWith("kmelia")) {
                  if (componentSecurity == null) {
                    componentSecurity = (ComponentSecurity) Class.forName(
                        "com.stratelia.webactiv.kmelia.KmeliaSecurity").newInstance();
                    componentSecurity.enableCache();
                  }

                  if (componentSecurity.isObjectAvailable(instanceId,
                      searchContext.getUserId(), objectId.toString(),
                      "Publication")) {
                    nbObjects++;
                    countedObjects.add(objectId);
                  }
                } else {
                  nbObjects++;
                  countedObjects.add(objectId);
                }
              }
            }

            if (nbObjects > 0) {
              descendant.setNbObjects(nbObjects);
            } else {
              emptyValues.add(descendantPath);
              descendants.remove(nI--);
            }

            countedObjects = null;
          }
        }
        nextDescendant = null;
      }

      SilverTrace.info("Pdc", "PdcBmImpl.filterValues",
          "root.MSG_GEN_EXIT_METHOD");
      return descendants;
    } catch (Exception e) {
      throw new PdcException("PdcBmImpl.getPertinentDaughterValues",
          SilverpeasException.ERROR, "Pdc.CANNOT_FILTER_VALUES", e);
    } finally {
      if (componentSecurity != null) {
        componentSecurity.disableCache();
      }
    }
  }

  /**
   * To know if classifying is mandatory on a given component
   * @param componentId - id of the component to test
   * @return true if at least one axis has been selected on component AND at least one axis is
   * mandatory
   * @throws PdcException
   */
  @Override
  public boolean isClassifyingMandatory(String componentId) throws PdcException {
    List<UsedAxis> axisUsed = getUsedAxisByInstanceId(componentId);
    if (axisUsed == null) {
      return false;
    } else {
      UsedAxis axis = null;
      for (int a = 0; a < axisUsed.size(); a++) {
        axis = (UsedAxis) axisUsed.get(a);
        if (axis.getMandatory() == 1) {
          return true;
        }
      }
      return false;
    }
  }

  @Override
  public void indexAllAxis() throws PdcException {
    Iterator<AxisHeader> axis = getAxis().iterator();
    AxisHeader a = null;
    Connection con = openConnection();
    try {
      while (axis.hasNext()) {
        a = (AxisHeader) axis.next();
        int rootId = a.getRootId();
        tree.indexTree(con, rootId);
      }
    } catch (Exception e) {
      throw new PdcException("PdcBmImpl.indexAllAxis()",
          SilverpeasException.ERROR, "Pdc.INDEXING_AXIS_FAILED", e);
    } finally {
      DBUtil.close(con);
    }
  }

  /**
   * Method declaration
   * @param con
   * @see
   */
  private Connection openConnection() throws PdcException {
    Connection con = null;
    try {
      con = DBUtil.makeConnection(JNDINames.PDC_DATASOURCE);
    } catch (Exception e) {
      throw new PdcException("PdcBmImpl.openConnection()",
          SilverpeasException.ERROR, "root.EX_CONNECTION_OPEN_FAILED", e);
    }
    return con;
  }

  private Connection openTransaction() throws PdcException {
    Connection con = null;
    try {
      con = DBUtil.makeConnection(JNDINames.PDC_DATASOURCE);
      con.setAutoCommit(false);
    } catch (Exception e) {
      throw new PdcException("PdcBmImpl.openTransaction()",
          SilverpeasException.ERROR, "root.EX_CONNECTION_OPEN_FAILED", e);
    }
    return con;
  }

  /**
   * Method declaration
   * @param con
   * @see
   */
  private void rollbackTransaction(Connection con) {
    if (con != null) {
      try {
        con.rollback();
      } catch (Exception e) {
        SilverTrace.error("Pdc", "PdcBmImpl.rollbackConnection()",
            "root.EX_CONNECTION_ROLLBACK_FAILED", e);
      }
    }
  }

  /**
   * Method declaration
   * @param con
   * @see
   */
  private void commitTransaction(Connection con) {
    if (con != null) {
      try {
        con.commit();
      } catch (Exception e) {
        SilverTrace.error("Pdc", "PdcBmImpl.commitTransaction()",
            "root.EX_CONNECTION_COMMIT_FAILED", e);
      }
    }
  }

  /**
   * *********************************************
   */
  /**
   * ******** CONTAINER INTERFACE METHODS ********
   */
  /**
   * *********************************************
   */
  /** Return the parameters for the HTTP call on the classify */
  @Override
  public String getCallParameters(String sComponentId, String sSilverContentId) {
    return "ComponentId=" + sComponentId + "&SilverObjectId="
        + sSilverContentId;
  }

  /** Remove all the positions of the given content */
  @Override
  public List<Integer> removePosition(Connection connection, int nSilverContentId)
      throws ContainerManagerException {
    try {
      return pdcClassifyBm.removePosition(connection, nSilverContentId);
    } catch (Exception e) {
      throw new ContainerManagerException("PdcBmImpl.removePosition",
          SilverpeasException.ERROR,
          "containerManager.EX_INTERFACE_REMOVE_FUNCTIONS", e);
    }

  }

  /** Get the SearchContext of the first position for the given SilverContentId */
  @Override
  public ContainerPositionInterface getSilverContentIdSearchContext(
      int nSilverContentId, String sComponentId)
      throws ContainerManagerException {
    try {
      // Get the positions
      List alPositions = pdcClassifyBm.getPositions(nSilverContentId,
          sComponentId);

      // Convert the first position in SearchContext
      SearchContext searchContext = new SearchContext();
      if (alPositions != null && alPositions.size() > 0) {
        Position pos = (Position) alPositions.get(0);
        List alValues = pos.getValues();
        for (int nI = 0; alValues != null && nI < alValues.size(); nI++) {
          com.stratelia.silverpeas.classifyEngine.Value value =
              (com.stratelia.silverpeas.classifyEngine.Value) alValues.get(nI);
          if (value.getAxisId() != -1 && value.getValue() != null) {
            searchContext.addCriteria(new SearchCriteria(value.getAxisId(),
                value.getValue()));
          }
        }
      }

      return searchContext;
    } catch (Exception e) {
      throw new ContainerManagerException(
          "PdcBmImpl.getSilverContentIdPositions", SilverpeasException.ERROR,
          "containerManager.EX_INTERFACE_FIND_FUNCTIONS", e);
    }
  }

  @Override
  public List<Integer> findSilverContentIdByPosition(
      ContainerPositionInterface containerPosition, List<String> alComponentId,
      String authorId, String afterDate, String beforeDate)
      throws ContainerManagerException {
    return findSilverContentIdByPosition(containerPosition, alComponentId,
        authorId, afterDate, beforeDate, true, true);
  }

  /** Find all the SilverContentId with the given position */
  @Override
  public List<Integer> findSilverContentIdByPosition(
      ContainerPositionInterface containerPosition, List<String> alComponentId,
      String authorId, String afterDate, String beforeDate,
      boolean recursiveSearch, boolean visibilitySensitive)
      throws ContainerManagerException {
    try {
      // Get the objects
      return pdcClassifyBm.findSilverContentIdByPosition(
          containerPosition, alComponentId, authorId, afterDate, beforeDate,
          recursiveSearch, visibilitySensitive);
    } catch (Exception e) {
      throw new ContainerManagerException(
          "PdcBmImpl.findSilverContentIdByPosition", SilverpeasException.ERROR,
          "containerManager.EX_INTERFACE_FIND_FUNCTIONS", e);
    }
  }

  @Override
  public List<Integer> findSilverContentIdByPosition(
      ContainerPositionInterface containerPosition, List<String> alComponentId)
      throws ContainerManagerException {
    return findSilverContentIdByPosition(containerPosition, alComponentId,
        true, true);
  }

  @Override
  public List<Integer> findSilverContentIdByPosition(
      ContainerPositionInterface containerPosition, List<String> alComponentId,
      boolean recursiveSearch, boolean visibilitySensitive)
      throws ContainerManagerException {
    return findSilverContentIdByPosition(containerPosition, alComponentId,
        null, null, null, recursiveSearch, visibilitySensitive);
  }
}<|MERGE_RESOLUTION|>--- conflicted
+++ resolved
@@ -95,14 +95,8 @@
   /**
    * TreeBm, the node interface to manage operations user
    */
-<<<<<<< HEAD
-  private TreeBm tree = (TreeBm) new TreeBmImpl();
-
+  private TreeBm tree = new TreeBmImpl();
   private static Map<String, AxisHeader> axisHeaders = Collections.synchronizedMap(new HashMap<String, AxisHeader>());
-=======
-  private TreeBm tree = new TreeBmImpl();
-  private static Hashtable<String, AxisHeader> axisHeaders = new Hashtable<String, AxisHeader>();
->>>>>>> 55df5390
 
   /**
    * Constructor declaration
@@ -139,28 +133,16 @@
 
   private List<AxisHeader> persistence2AxisHeaders(Collection<AxisHeaderPersistence> silverpeasBeans)
       throws PersistenceException, PdcException {
-<<<<<<< HEAD
-    List<AxisHeader> theAxisHeaders = new ArrayList<AxisHeader>();
-=======
     List<AxisHeader> resultingAxisHeaders = new ArrayList<AxisHeader>();
->>>>>>> 55df5390
     if (silverpeasBeans != null) {
       for (AxisHeaderPersistence silverpeasBean : silverpeasBeans) {
         AxisHeader axisHeader = new AxisHeader(silverpeasBean);
         // ajout des traductions
         setTranslations(axisHeader);
-<<<<<<< HEAD
-
-        theAxisHeaders.add(axisHeader);
-      }
-    }
-    return theAxisHeaders;
-=======
         resultingAxisHeaders.add(axisHeader);
       }
     }
     return resultingAxisHeaders;
->>>>>>> 55df5390
   }
 
   private void setTranslations(AxisHeader axisHeader) {
@@ -188,10 +170,6 @@
    * Returns a list of axes sorted.
    * @return a list sorted or null otherwise
    */
-<<<<<<< HEAD
-  @SuppressWarnings("unchecked")
-=======
->>>>>>> 55df5390
   @Override
   public List<AxisHeader> getAxis() throws PdcException {
     try {
@@ -1595,11 +1573,7 @@
   /**
    * **************************************************
    */
-<<<<<<< HEAD
-
-  @Override
-=======
->>>>>>> 55df5390
+  @Override
   public UsedAxis getUsedAxis(String usedAxisId) throws PdcException {
     return pdcUtilizationBm.getUsedAxis(usedAxisId);
   }
@@ -1782,11 +1756,7 @@
   /**
    * *********************************************
    */
-<<<<<<< HEAD
-
-  @Override
-=======
->>>>>>> 55df5390
+  @Override
   public List<UsedAxis> getUsedAxisToClassify(String instanceId, int silverObjectId)
       throws PdcException {
     List<UsedAxis> usedAxis = getUsedAxisByInstanceId(instanceId);
