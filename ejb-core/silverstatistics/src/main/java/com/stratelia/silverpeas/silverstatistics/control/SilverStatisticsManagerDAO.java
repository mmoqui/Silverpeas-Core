/**
 * Copyright (C) 2000 - 2012 Silverpeas
 *
 * This program is free software: you can redistribute it and/or modify it under the terms of the
 * GNU Affero General Public License as published by the Free Software Foundation, either version 3
 * of the License, or (at your option) any later version.
 *
 * As a special exception to the terms and conditions of version 3.0 of the GPL, you may
 * redistribute this Program in connection with Free/Libre Open Source Software ("FLOSS")
 * applications as described in Silverpeas's FLOSS exception. You should have received a copy of the
 * text describing the FLOSS exception, and it is also available here:
 * "http://www.silverpeas.org/docs/core/legal/floss_exception.html"
 *
 * This program is distributed in the hope that it will be useful, but WITHOUT ANY WARRANTY; without
 * even the implied warranty of MERCHANTABILITY or FITNESS FOR A PARTICULAR PURPOSE. See the GNU
 * Affero General Public License for more details.
 *
 * You should have received a copy of the GNU Affero General Public License along with this program.
 * If not, see <http://www.gnu.org/licenses/>.
 */

package com.stratelia.silverpeas.silverstatistics.control;

import java.io.IOException;
import java.sql.Connection;
import java.sql.PreparedStatement;
import java.sql.ResultSet;
import java.sql.SQLException;
import java.sql.Statement;
import java.util.ArrayList;
import java.util.Calendar;
import java.util.Collection;
import java.util.Iterator;
import java.util.List;

import com.silverpeas.util.StringUtil;

import com.stratelia.silverpeas.silverstatistics.model.StatDataType;
import com.stratelia.silverpeas.silverstatistics.model.StatisticMode;
import com.stratelia.silverpeas.silverstatistics.model.StatisticsConfig;
import com.stratelia.silverpeas.silverstatistics.model.StatisticsRuntimeException;
import com.stratelia.silverpeas.silverstatistics.util.StatType;
import com.stratelia.silverpeas.silvertrace.SilverTrace;
import com.stratelia.webactiv.util.DBUtil;
import com.stratelia.webactiv.util.JNDINames;
import com.stratelia.webactiv.util.exception.SilverpeasRuntimeException;

<<<<<<< HEAD
=======
import com.google.common.base.Joiner;

>>>>>>> abf435a1
/**
 * This is the DAO Object for purge, agregat on the month
 *
 * @author sleroux
 */
public class SilverStatisticsManagerDAO {

  private static final String DB_NAME = JNDINames.SILVERSTATISTICS_DATASOURCE;

  /**
   * Method declaration
   *
   * @param con
   * @param statsType
   * @param valueKeys
   * @param conf
   * @throws SQLException
   * @see
   */
  static void insertDataStatsCumul(Connection con, StatType statsType,
      List<String> valueKeys, StatisticsConfig conf) throws SQLException {
    StringBuilder insertStatementBuf = new StringBuilder("INSERT INTO ");
    insertStatementBuf.append(conf.getTableName(statsType)).append("Cumul" + "(");
    String insertStatement;
    PreparedStatement prepStmt = null;
    int i = 0;

    Collection<String> theKeys = conf.getAllKeys(statsType);
    insertStatementBuf.append(StringUtil.join(theKeys, ','));
    insertStatementBuf.append(") ");

    insertStatementBuf.append("VALUES(?");
    for (int j = 0; j < conf.getNumberOfKeys(statsType) - 1; j++) {
      insertStatementBuf.append(",?");
    }
    insertStatementBuf.append(")");
    insertStatement = insertStatementBuf.toString();

    try {

      SilverTrace.info("silverstatistics", "SilverStatisticsManagerDAO.insertDataStatsCumul",
          "root.MSG_GEN_PARAM_VALUE", "insertStatement=" + insertStatement);
      prepStmt = con.prepareStatement(insertStatement);
      for (String currentKey : theKeys) {
        i++;
        String currentType = conf.getKeyType(statsType, currentKey);
        if ("DECIMAL".equals(currentType)) {
          long tmpLong;
          try {
            String tmpString = valueKeys.get(i - 1);
            if (!StringUtil.isDefined(tmpString)) {
              if (!conf.isCumulKey(statsType, currentKey)) {
                prepStmt.setNull(i, java.sql.Types.DECIMAL);
              } else {
                prepStmt.setLong(i, 0);
              }
            } else {
              tmpLong = new Long(tmpString);
              prepStmt.setLong(i, tmpLong);
            }
          } catch (NumberFormatException e) {
            prepStmt.setLong(i, 0);
          }
        }
        if ("INTEGER".equals(currentType)) {
          int tmpInt;

          try {
            String tmpString = valueKeys.get(i - 1);

            if (!StringUtil.isDefined(tmpString)) {
              if (!conf.isCumulKey(statsType, currentKey)) {
                prepStmt.setNull(i, java.sql.Types.INTEGER);
              } else {
                prepStmt.setInt(i, 0);
              }
            } else {
              tmpInt = Integer.valueOf(tmpString);
              prepStmt.setInt(i, tmpInt);
            }
          } catch (NumberFormatException e) {
            prepStmt.setInt(i, 0);
          }
        }
        if ("VARCHAR".equals(currentType)) {
          if ("dateStat".equals(currentKey)) {
            String dateFirstDayOfMonth = valueKeys.get(i - 1).substring(0, 8);

            dateFirstDayOfMonth = dateFirstDayOfMonth + "01";
            prepStmt.setString(i, dateFirstDayOfMonth);
          } else {
            String tmpString = valueKeys.get(i - 1);

            if (!StringUtil.isDefined(tmpString)) {
              prepStmt.setNull(i, java.sql.Types.VARCHAR);
            } else {
              prepStmt.setString(i, valueKeys.get(i - 1));
            }
          }
        }
      }
      prepStmt.executeUpdate();
    } finally {
      DBUtil.close(prepStmt);
    }
  }

  /**
   * Method declaration
   *
   * @param con
   * @param statsType
   * @param valueKeys
   * @param conf
   * @throws SQLException
   * @throws IOException
   * @see
   */
  public static void putDataStatsCumul(Connection con, StatType statsType,
      List<String> valueKeys, StatisticsConfig conf) throws SQLException {
    StringBuilder selectStatementBuf = new StringBuilder("SELECT ");
    StringBuilder updateStatementBuf = new StringBuilder("UPDATE ");
    String tableName = conf.getTableName(statsType);

    Statement stmt = null;
    PreparedStatement pstmt = null;
    ResultSet rs = null;
    boolean rowExist = false;
    boolean firstKeyInWhere = true;
    int k = 0;
    int intToAdd;

    updateStatementBuf.append(tableName).append("Cumul");
    updateStatementBuf.append(" SET ");

    Collection<String> theKeys = conf.getAllKeys(statsType);
    Iterator<String> iteratorKeys = theKeys.iterator();

    while (iteratorKeys.hasNext()) {
      String keyNameCurrent = iteratorKeys.next();
      selectStatementBuf.append(keyNameCurrent);
      if (iteratorKeys.hasNext()) {
        selectStatementBuf.append(",");
      }
      if (conf.isCumulKey(statsType, keyNameCurrent)) {
        updateStatementBuf.append(keyNameCurrent);
        updateStatementBuf.append("=? ,");
      }
    }

    updateStatementBuf.deleteCharAt(updateStatementBuf.length() - 1);

    selectStatementBuf.append(" FROM ").append(tableName).append("Cumul" + " WHERE ");
    updateStatementBuf.append(" WHERE ");

    iteratorKeys = theKeys.iterator();
    while (iteratorKeys.hasNext()) {
      String keyNameCurrent = iteratorKeys.next();
      if (!conf.isCumulKey(statsType, keyNameCurrent)) {
        if (!firstKeyInWhere) {
          selectStatementBuf.append(" AND ");
          updateStatementBuf.append(" AND ");
        }
        selectStatementBuf.append(keyNameCurrent);
        updateStatementBuf.append(keyNameCurrent);
        StatDataType currentType = StatDataType.valueOf(conf.getKeyType(statsType, keyNameCurrent));
        switch (currentType) {
          case DECIMAL:
          case INTEGER:
            if (!StringUtil.isDefined(valueKeys.get(k))) {
            selectStatementBuf.append("=NULL");
            updateStatementBuf.append("=NULL");
          } else {
            selectStatementBuf.append("=").append(valueKeys.get(k));
            updateStatementBuf.append("=").append(valueKeys.get(k));
          }
            break;
          case VARCHAR:
            if (keyNameCurrent.equals("dateStat")) {
            String dateFirstDayOfMonth = valueKeys.get(k).substring(0, 8);
            dateFirstDayOfMonth = dateFirstDayOfMonth + "01";
            selectStatementBuf.append("='").append(dateFirstDayOfMonth).append("'");
            updateStatementBuf.append("='").append(dateFirstDayOfMonth).append("'");
          } else {
            if (!StringUtil.isDefined(valueKeys.get(k))) {
              selectStatementBuf.append("=NULL");
              updateStatementBuf.append("=NULL");
            } else {
              selectStatementBuf.append("='").append(valueKeys.get(k)).append("'");
              updateStatementBuf.append("='").append(valueKeys.get(k)).append("'");
            }
          }
            break;

        }
        firstKeyInWhere = false;
      }
      k++;
    }
    try {
      stmt = con.createStatement();
      String selectStatement = selectStatementBuf.toString();
      SilverTrace.info("silverstatistics", "SilverStatisticsManagerDAO.putDataStatsCumul",
          "root.MSG_GEN_PARAM_VALUE", "selectStatement=" + selectStatement);

      rs = stmt.executeQuery(selectStatement);
      String updateStatement = updateStatementBuf.toString();
      SilverTrace.info("silverstatistics", "SilverStatisticsManagerDAO.putDataStatsCumul",
          "root.MSG_GEN_PARAM_VALUE", "updateStatement=" + updateStatement);
      pstmt = con.prepareStatement(updateStatement);
      while (rs.next()) {
        rowExist = true;
        int countCumulKey = 0;
        iteratorKeys = theKeys.iterator();
        while (iteratorKeys.hasNext()) {
          String keyNameCurrent = iteratorKeys.next();
          if (conf.isCumulKey(statsType, keyNameCurrent)) {
            countCumulKey++;
            StatDataType currentType = StatDataType.valueOf(conf.getKeyType(statsType,
                keyNameCurrent));
            if (StatDataType.INTEGER == currentType) {
              intToAdd = Integer.valueOf(valueKeys.get(conf.indexOfKey(statsType, keyNameCurrent)));
              if (conf.getModeCumul(statsType) == StatisticMode.Add) {
                pstmt.setInt(countCumulKey, rs.getInt(keyNameCurrent) + intToAdd);
              }
              if (conf.getModeCumul(statsType) == StatisticMode.Replace) {
                pstmt.setInt(countCumulKey, intToAdd);
              }
            }
            if (StatDataType.DECIMAL == currentType) {
              Long myLong = Long.valueOf(valueKeys.get(conf.indexOfKey(statsType, keyNameCurrent)));

              if (conf.getModeCumul(statsType) == StatisticMode.Add) {
                pstmt.setLong(countCumulKey, (rs.getLong(keyNameCurrent) + myLong));
              }
              if (conf.getModeCumul(statsType) == StatisticMode.Replace) {
                pstmt.setLong(countCumulKey, myLong);
              }
            }
          }
        }
        pstmt.executeUpdate();
      }

    } catch (SQLException e) {
      SilverTrace.error("silverstatistics", "SilverStatisticsManagerDAO.putDataStatsCumul",
          "silverstatistics.MSG_ALIMENTATION_BD", e);
      throw e;
    } finally {
      DBUtil.close(rs, stmt);
      DBUtil.close(pstmt);

      if (!rowExist) {
        insertDataStatsCumul(con, statsType, valueKeys, conf);
      }
    }
  }

  /**
   * Method declaration
   *
   * @param con
   * @param statsType
   * @param conf
   * @throws SQLException
   * @see
   */
  public static void makeStatCumul(Connection con, StatType statsType, StatisticsConfig conf)
      throws SQLException {
    StringBuilder selectStatementBuf = new StringBuilder("SELECT * FROM ").append(
        conf.getTableName(statsType));
    String selectStatement;
    String keyNameCurrent;
    Statement stmt = null;
    ResultSet rs = null;

    selectStatement = selectStatementBuf.toString();
    SilverTrace.info("silverstatistics", "SilverStatisticsManagerDAO.makeStatCumul",
        "root.MSG_GEN_PARAM_VALUE", "selectStatement=" + selectStatement);
    try {
      stmt = con.createStatement();
      rs = stmt.executeQuery(selectStatement);
      Collection<String> theKeys = conf.getAllKeys(statsType);
      String addToValueKeys = "";

      while (rs.next()) {
        List<String> valueKeys = new ArrayList<String>();

        for (String theKey : theKeys) {
          keyNameCurrent = theKey;
          StatDataType currentType = StatDataType.valueOf(
              conf.getKeyType(statsType, keyNameCurrent));
          switch (currentType) {
            case INTEGER:
              int tmpInt = rs.getInt(keyNameCurrent);
              if (rs.wasNull()) {
                addToValueKeys = "";
              } else {
                addToValueKeys = String.valueOf(tmpInt);
              }
              break;
            case DECIMAL:
              long longValue = rs.getLong(keyNameCurrent);
              if (rs.wasNull()) {
                addToValueKeys = "";
              } else {
                addToValueKeys = String.valueOf(longValue);
              }
              break;
            case VARCHAR:
              addToValueKeys = rs.getString(keyNameCurrent);
              if (addToValueKeys == null) {
                addToValueKeys = "";
              }
              break;
          }
          valueKeys.add(addToValueKeys);
        }
        putDataStatsCumul(con, statsType, valueKeys, conf);
      }
    } catch (SQLException e) {
      SilverTrace.error("silverstatistics", "SilverStatisticsManagerDAO.makeStatCumul",
          "silverstatistics.MSG_ALIMENTATION_BD", e);
      throw e;
    } finally {
      DBUtil.close(rs, stmt);
    }
  }

  /**
   * Method declaration
   *
   * @param con
   * @param statsType
   * @param conf
   * @throws SQLException
   * @see
   */
  static void deleteTablesOfTheDay(Connection con, StatType statsType, StatisticsConfig conf)
      throws SQLException {
    String deleteStatement = "DELETE FROM " + conf.getTableName(statsType);
    PreparedStatement prepStmt = null;

    try {
      SilverTrace.info("silverstatistics", "SilverStatisticsManagerDAO.deleteTablesOfTheDay",
          "root.MSG_GEN_PARAM_VALUE", "deleteStatement=" + deleteStatement);
      prepStmt = con.prepareStatement(deleteStatement);
      prepStmt.executeUpdate();
    } finally {
      DBUtil.close(prepStmt);
    }
  }

  /**
   * Method declaration
   *
   * @param con
   * @param statsType
   * @param conf
   * @throws SQLException
   * @see
   */
  static void purgeTablesCumul(Connection con, StatType statsType, StatisticsConfig conf) throws
      SQLException {
    StringBuilder deleteStatementBuf = new StringBuilder("DELETE FROM " + conf.getTableName(
        statsType) + "Cumul WHERE dateStat<");
    PreparedStatement prepStmt = null;

    // compute the last date to delete from
    Calendar dateOfTheDay = Calendar.getInstance();
    dateOfTheDay.add(Calendar.MONTH, -(conf.getPurge(statsType)));
    deleteStatementBuf.append(getRequestDate(dateOfTheDay.get(Calendar.YEAR),
        dateOfTheDay.get(Calendar.MONTH) + 1));

    String deleteStatement = deleteStatementBuf.toString();
    SilverTrace.info("silverstatistics", "SilverStatisticsManagerDAO.purgeTablesCumul",
        "root.MSG_GEN_PARAM_VALUE", "deleteStatement=" + deleteStatement);

    try {
      prepStmt = con.prepareStatement(deleteStatement);
      prepStmt.executeUpdate();
    } finally {
      DBUtil.close(prepStmt);
    }
  }

  static String getRequestDate(int year, int sMonth) {
    StringBuilder dateStringBuf = new StringBuilder();
    String month = String.valueOf(sMonth);
    if (month.length() < 2) {
      month = "0" + month;
    }

    dateStringBuf.append("'").append(String.valueOf(year));
    dateStringBuf.append("-").append(month);
    dateStringBuf.append("-01" + "'");
    return dateStringBuf.toString();
  }

  /**
   * Method declaration
   *
   * @param conf
   */
  public static void makeStatAllCumul(StatisticsConfig conf) {
    Connection con = getConnection();
    try {
      if (conf != null && con != null && conf.isValidConfigFile()) {
        for (StatType currentType : conf.getAllTypes()) {
          try {
            purgeTablesCumul(con, currentType, conf);
          } catch (SQLException e) {
            SilverTrace.error("silverstatistics", "SilverStatisticsManagerDAO.makeStatAllCumul",
                "silverstatistics.MSG_PURGE_BD", e);
          }
          try {
            makeStatCumul(con, currentType, conf);
          } catch (SQLException e) {
            SilverTrace.error("silverstatistics", "SilverStatisticsManagerDAO.makeStatAllCumul",
                "silverstatistics.MSG_CUMUL_BD", e);
          } finally {
            try {
              deleteTablesOfTheDay(con, currentType, conf);
            } catch (SQLException e) {
              SilverTrace.error("silverstatistics", "SilverStatisticsManagerDAO.makeStatAllCumul",
                  "silverstatistics.MSG_PURGE_BD", e);
            }
          }
        }
      } else {
        if (con == null) {
          SilverTrace.error("silverstatistics", "SilverStatisticsManagerDAO.makeStatAllCumul",
              "silverstatistics.MSG_CONNECTION_BD");
        }
        if (conf == null) {
          SilverTrace.error("silverstatistics", "SilverStatisticsManagerDAO.makeStatAllCumul",
              "silverstatistics.MSG_NO_CONFIG_FILE");
        } else if (!conf.isValidConfigFile()) {
          SilverTrace.error("silverstatistics", "SilverStatisticsManagerDAO.makeStatAllCumul",
              "silverstatistics.MSG_CONFIG_FILE");
        }
      }
    } finally {
      DBUtil.close(con);
    }
  }

  /**
   * Method declaration
   *
   * @return
   * @see
   */
  private static Connection getConnection() {
    try {
      return DBUtil.makeConnection(DB_NAME);
    } catch (Exception e) {
      throw new StatisticsRuntimeException("SilverStatisticsManagerDAO.getConnection()",
          SilverpeasRuntimeException.ERROR, "root.EX_CONNECTION_OPEN_FAILED",
          "DbName=" + DB_NAME,
          e);
    }
  }
}<|MERGE_RESOLUTION|>--- conflicted
+++ resolved
@@ -45,11 +45,6 @@
 import com.stratelia.webactiv.util.JNDINames;
 import com.stratelia.webactiv.util.exception.SilverpeasRuntimeException;
 
-<<<<<<< HEAD
-=======
-import com.google.common.base.Joiner;
-
->>>>>>> abf435a1
 /**
  * This is the DAO Object for purge, agregat on the month
  *
