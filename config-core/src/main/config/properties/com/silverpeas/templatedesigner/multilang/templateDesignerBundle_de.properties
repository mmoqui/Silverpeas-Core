#
# Copyright (C) 2000 - 2011 Silverpeas
#
# This program is free software: you can redistribute it and/or modify
# it under the terms of the GNU Affero General Public License as
# published by the Free Software Foundation, either version 3 of the
# License, or (at your option) any later version.
#
# As a special exception to the terms and conditions of version 3.0 of
# the GPL, you may redistribute this Program in connection with Free/Libre
# Open Source Software ("FLOSS") applications as described in Silverpeas's
# FLOSS exception.  You should have received a copy of the text describing
# the FLOSS exception, and it is also available here:
# "http://repository.silverpeas.com/legal/licensing"
#
# This program is distributed in the hope that it will be useful,
# but WITHOUT ANY WARRANTY; without even the implied warranty of
# MERCHANTABILITY or FITNESS FOR A PARTICULAR PURPOSE.  See the
# GNU Affero General Public License for more details.
#
# You should have received a copy of the GNU Affero General Public License
# along with this program.  If not, see <http://www.gnu.org/licenses/>.
#

templateDesigner.toolName = Formular-Designer
templateDesigner.template = Formular
templateDesigner.visibility = Sichtbarkeit
templateDesigner.visible = Sichtbar
templateDesigner.hidden = Versteckt
templateDesigner.templateList = Liste der Formulare
templateDesigner.newTemplate = Erstellen eines neuen Formulars
templateDesigner.image = Vignette
templateDesigner.searchable = Suche
templateDesigner.file = Datei

templateDesigner.fields = Formular-Felder
templateDesigner.field = Formular-Feld

templateDesigner.size = Gr\u00f6sse des Feldes
templateDesigner.maxLength = Maximale Gr\u00f6sse des Textes
templateDesigner.rows = Anzahl Zeilen
templateDesigner.cols = Anzahl Spalten
templateDesigner.default = Standardwert
templateDesigner.host = Name des LDAP Hostservers
templateDesigner.port = Portnummer
templateDesigner.version = Versionsnummer des LDAP-Protokolls
templateDesigner.baseDN = LDAP Verbindungskette
templateDesigner.password = LDAP Passwort-Authentifizierung
templateDesigner.searchBase = LDAP Anfrage
templateDesigner.searchScope = Tiefe der LDAP Anfrage
templateDesigner.searchFilter = Suchfilter
templateDesigner.searchAttribute = Name des zur\u00fcckgegeben Attributs
templateDesigner.searchTypeOnly = Gibt nur die Namen der Attribute zur\u00fcck (true / false)
templateDesigner.maxResultDisplayed  = Maximale Anzahl von zur\u00fcckgegebenen Suchergebnisse
templateDesigner.valueFieldType = Beschr\u00e4nktes Feld (1) oder freie Suche (2)

templateDesigner.driverName = Name der JDBC-Treiberklasse
templateDesigner.url = Verbindungs URL
templateDesigner.login = Login f\u00fcr die Verbindung zur Datenbank
templateDesigner.passwordDB = Passwort f\u00fcr die Verbindung zur Datenbank
templateDesigner.query = SQL-Abfrage
templateDesigner.suggestions = Vorschl\u00e4ge
templateDesigner.facet = Facette
templateDesigner.facet.warning = Damit die Facette in der Liste der Suchergebnisse erscheint, m\u00fcssen Sie manuell alle Anwendungen, die dieses Formular benutzen, neu indizieren.

templateDesigner.js.incorrectName = darf sich nicht 'name' nennen. Verwenden Sie einen aussagekr\u00e4ftigen Namen.
<<<<<<< HEAD
=======
templateDesigner.js.nameAlreadyExist = There is already a field with this name. Please use another name for this new field.
>>>>>>> 7758abe3

templateDesigner.addOption = Diese Option hinzuf\u00fcgen
templateDesigner.updateOption = Diese Option \u00e4ndern
templateDesigner.deleteOption = Diese Option l\u00f6schen
templateDesigner.defaultOption = Diese Option als Standardwert festlegen
templateDesigner.optionText = Text
templateDesigner.optionValue = Schl\u00fcssel

templateDesigner.newFieldText = Ein \u0027Text\u0027-Feld hinzuf\u00fcgen
templateDesigner.newFieldTextarea = Ein \u0027Mehrzeilentext\u0027-Feld hinzuf\u00fcgen
templateDesigner.newFieldWysiwyg = Ein \u0027WYSIWYG\u0027-Feld hinzuf\u00fcgen
templateDesigner.newFieldList = Ein \u0027Scroll-Listen\u0027-Feld hinzuf\u00fcgen
templateDesigner.newFieldCheckbox = Ein \u0027Kontrollk\u00e4stchen\u0027 hinzuf\u00fcgen
templateDesigner.newFieldRadio = Eine \u0027Optionsschaltfl\u00e4che\u0027 hinzuf\u00fcgen
templateDesigner.newFieldURL = Ein \u0027URL\u0027-Feld hinzuf\u00fcgen
templateDesigner.newFieldDate = Ein \u0027Datum\u0027-Feld hinzuf\u00fcgen
templateDesigner.newFieldTime = Ein \u0027Zeit\u0027-Feld hinzuf\u00fcgen
templateDesigner.newFieldFile = Ein \u0027Datei\u0027-Feld hinzuf\u00fcgen
templateDesigner.newFieldImage = Ein \u0027Bild\u0027-Feld hinzuf\u00fcgen
templateDesigner.newFieldVideo = Ein \u0027Video\u0027-Feld hinzuf\u00fcgen
templateDesigner.newFieldUser = Ein \u0027Benutzer\u0027-Feld hinzuf\u00fcgen
templateDesigner.newFieldMultipleUsers = Ein \u0027Benutzer\u0027-Feld hinzuf\u00fcgen
templateDesigner.newFieldGroup = Ein \u0027Gruppe\u0027-Feld hinzuf\u00fcgen
templateDesigner.newFieldLdap = Ein Feld \u0027LDAP-Connector\u0027 hinzuf\u00fcgen
templateDesigner.newFieldAccessPath = Ein Feld \u0027Standort\u0027 hinzuf\u00fcgen
templateDesigner.newFieldJdbc = Ein Feld \u0027JDBC Connector\u0027 hinzuf\u00fcgen
templateDesigner.newFieldPdc = Ein \u0027KP\u0027-Feld hinzuf\u00fcgen
templateDesigner.newFieldSequence = Ein \u0027Sequenz\u0027-Feld hinzuf\u00fcgen
templateDesigner.newFieldExplorer = Ein \u0027'EDM Explorer'\u0027-Feld hinzuf\u00fcgen

templateDesigner.displayer = Anzeiger
templateDesigner.operations = Operationen
templateDesigner.up = 	Nach oben
templateDesigner.down = Nach unten

templateDesigner.displayer.roles = Rolle(n)
templateDesigner.displayer.usedInstanceOnly = auf der Anwendung Begrenzt
templateDesigner.displayer.default = Standard Wert
templateDesigner.available = Verf\u00fcgbar

templateDesigner.displayer.image.maxWidth = Max Breite
templateDesigner.displayer.image.maxHeight = Max H\u00f6he
templateDesigner.displayer.image.galleries = Fototheken
 
templateDesigner.displayer.video.width = Breite
templateDesigner.displayer.video.height = H\u00f6he
templateDesigner.displayer.video.autoplay = Automatische Wiedergabe
 
templateDesigner.displayer.wysiwyg.width = Breite
templateDesigner.displayer.wysiwyg.height = H\u00f6he
templateDesigner.displayer.wysiwyg.galleries = Fototheken
templateDesigner.displayer.wysiwyg.fileStorages = Verf\u00fcgbare Dateienbank
 
templateDesigner.displayer.sequence.minLength = Min L\u00e4nge
templateDesigner.displayer.sequence.startValue = Startwert
templateDesigner.displayer.sequence.valueCreation = Wert Erzeugung
templateDesigner.displayer.sequence.reuseAvailableValues = Wiederverwendung der verf\u00fcgbaren Werte
templateDesigner.displayer.sequence.alwaysIncrement = Immer Inkrementieren

templateDesigner.displayer.explorer.scope = Identifizierung(en)<|MERGE_RESOLUTION|>--- conflicted
+++ resolved
@@ -64,10 +64,7 @@
 templateDesigner.facet.warning = Damit die Facette in der Liste der Suchergebnisse erscheint, m\u00fcssen Sie manuell alle Anwendungen, die dieses Formular benutzen, neu indizieren.
 
 templateDesigner.js.incorrectName = darf sich nicht 'name' nennen. Verwenden Sie einen aussagekr\u00e4ftigen Namen.
-<<<<<<< HEAD
-=======
 templateDesigner.js.nameAlreadyExist = There is already a field with this name. Please use another name for this new field.
->>>>>>> 7758abe3
 
 templateDesigner.addOption = Diese Option hinzuf\u00fcgen
 templateDesigner.updateOption = Diese Option \u00e4ndern
