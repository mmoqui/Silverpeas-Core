--- conflicted
+++ resolved
@@ -85,15 +85,9 @@
 
 # erreurs
 MustContainsText = muss eingegeben werden
-<<<<<<< HEAD
 ThisFormContains = Achtung, dieses Formular enth\u00e4lt 
 ContainsTooLargeText = darf nicht \u00fcbersteigen 
 NbMaxTextArea = 2000 
-=======
-ThisFormContains = Achtung, dieses Formular enth\u00e4lt
-ContainsTooLargeText = darf nicht \u00fcbersteigen
-NbMaxTextArea = 2000
->>>>>>> 9cf46d05
 Characters = Zeichen
 JSPP.MustBeginsByHTTP = muss ein mit http:// beginnendes URL enthalten
 
@@ -105,11 +99,7 @@
 JSPP.MessageSuppressionInstanceEnd = \u003C--\\n
 
 # onglets roles
-<<<<<<< HEAD
 JSPP.Manager = Bereich Verwalter 
-=======
-JSPP.Manager = Bereich Verwalter
->>>>>>> 9cf46d05
 JSPP.admin = Verwalter
 JSPP.publisher = Herausgeber
 JSPP.writer = Redaktor
@@ -179,22 +169,13 @@
 JSPP.SpaceLook = Thema
 JSPP.WallPaper = Bandbild
 
-<<<<<<< HEAD
 JSPP.inProgress =Wird bearbeitet !<br/>Bitte warten... 	  	 
 JSPP.parameters = Einstellungen 	  	 
   	  	 
 JSPP.SpaceHomepage.URL.help = Mehrere Werte sind f\u00fcr das <b>URL</b>-Feld m\u00f6glich: <ul><li>Absolut Pfad. Beispiel: http://www.google.com</li><li>Interne Adresse. Beispiel: /admin/jsp/page.jsp (Kontext nicht angeben /silverpeas)</li><li>Interne Adresse zu einer anderen Web-Anwendung. Beispiel: <b>$</b>/weblib/pages/page.jsp (Beginnen mit $/<nom_application_web>)</li></ul>
 JSPP.spaceRecover = Rechte wiederherstellen
 JSPP.applications.add = Diese Anwendung hinzuf\u00fcgen
-=======
-JSPP.inProgress =Wird bearbeitet !<br/>Bitte warten...
-JSPP.parameters = Einstellungen
-
-JSPP.SpaceHomepage.URL.help = Mehrere Werte sind f\u00fcr das <b>URL</b>-Feld m\u00f6glich: <ul><li>Absolut Pfad. Beispiel: http://www.google.com</li><li>Interne Adresse. Beispiel: /admin/jsp/page.jsp (Kontext nicht angeben /silverpeas)</li><li>Interne Adresse zu einer anderen Web-Anwendung. Beispiel: <b>$</b>/weblib/pages/page.jsp (Beginnen mit $/<nom_application_web>)</li></ul>
-JSPP.spaceRecover = Rechte wiederherstellen
-JSPP.applications.add = Diese Anwendung hinzuf\u00fcgen
 
 Warning.dialog.confirmation.message.end = Do you confirm?
-Warning.hiddenComponent = Be careful, by checking this box you specify that the application not displayed in menus.
-Warning.publicComponent = Be careful, by checking this box you specify that the application is accessible to all users.
->>>>>>> 9cf46d05
+Warning.hiddenComponent = Be careful! By checking this box, you specify that this application won't be displayed in menu.
+Warning.publicComponent = Be careful! by checking this box, you specify that this application will be accessible to all users.