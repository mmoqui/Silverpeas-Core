--- conflicted
+++ resolved
@@ -1,83 +1,79 @@
-#
-# Copyright (C) 2000 - 2011 Silverpeas
-#
-# This program is free software: you can redistribute it and/or modify
-# it under the terms of the GNU Affero General Public License as
-# published by the Free Software Foundation, either version 3 of the
-# License, or (at your option) any later version.
-#
-# As a special exception to the terms and conditions of version 3.0 of
-# the GPL, you may redistribute this Program in connection with Free/Libre
-# Open Source Software ("FLOSS") applications as described in Silverpeas's
-# FLOSS exception.  You should have recieved a copy of the text describing
-# the FLOSS exception, and it is also available here:
-# "http://repository.silverpeas.com/legal/licensing"
-#
-# This program is distributed in the hope that it will be useful,
-# but WITHOUT ANY WARRANTY; without even the implied warranty of
-# MERCHANTABILITY or FITNESS FOR A PARTICULAR PURPOSE.  See the
-# GNU Affero General Public License for more details.
-#
-# You should have received a copy of the GNU Affero General Public License
-# along with this program.  If not, see <http://www.gnu.org/licenses/>.
-#
-ApplicationURL = @SilverPeasURL@
-
-#Nom du workspace (configur\u00e9 dans repository.xml)
-webdav.workspace=jackrabbit
-#Mapping de la serlet webdav sans '/'
-webdav.respository=repository
-
-# working directory for components (created with the instanciators)
-uploadsPath = @UploadsDir@
-# working directory for the search engine
-uploadsIndexPath = @IndexDir@
-removeLocksOnInit=yes
-# working directory for temporaries files
-tempPath = @TempDir@
-
-sessionTimeout = /admin/jsp/SessionTimeout.jsp
-accessForbidden = /admin/jsp/accessForbidden.jsp
-redirectAppInMaintenance = /admin/jsp/appInMaintenance.jsp
-server.http.port=
-server.ssl=false
-
-RepositoryTypeTemp = Temp
-
-# logo to print in login page and top banner
-logo=/admin/jsp/icons/logo_silverpeasBig.gif
-smallLogo=/admin/jsp/icons/logo_silverpeas.gif
-smallLogoSilverBlue=icons/DomainbarSilverblue/logo.gif
-
-# advanced search with PDC
-# doit \u00eatre \u00e0 true ou false
-advancedSearchWithPDC = true
-
-# Domain visibility parameter
-# 0 (Default) For all visible
-# 1 Domain Silverpeas Users see all but other domain's users just see there own domain
-# 2 All users just see there own domain (except Administrators)
-domainVisibility = 0
-
-# JRE for applet Drag And Drop
-# pathInstallerJre = /weblib/dragAnddrop/jre1.4.2_11.exe
-pathInstallerJre = http://java.sun.com/update/1.5.0/jinstall-1_5_0_11-windows-i586.cab#version=1,5,0
-
-# http server base
-# Needed to override m_sAbsolute value (in front Apache installation case with port forwarding)
-# Example: http://myserver
-httpServerBase =
-
-charset=UTF-8
-
-avatar.property = login
-avatar.extension = jpg
-<<<<<<< HEAD
-
-exportTemplatePath = data/template-export
-avatar.path = 
-=======
-avatar.path = 
-
-AdminFromComponentEnable = true
->>>>>>> 475a1238
+#
+# Copyright (C) 2000 - 2011 Silverpeas
+#
+# This program is free software: you can redistribute it and/or modify
+# it under the terms of the GNU Affero General Public License as
+# published by the Free Software Foundation, either version 3 of the
+# License, or (at your option) any later version.
+#
+# As a special exception to the terms and conditions of version 3.0 of
+# the GPL, you may redistribute this Program in connection with Free/Libre
+# Open Source Software ("FLOSS") applications as described in Silverpeas's
+# FLOSS exception.  You should have recieved a copy of the text describing
+# the FLOSS exception, and it is also available here:
+# "http://repository.silverpeas.com/legal/licensing"
+#
+# This program is distributed in the hope that it will be useful,
+# but WITHOUT ANY WARRANTY; without even the implied warranty of
+# MERCHANTABILITY or FITNESS FOR A PARTICULAR PURPOSE.  See the
+# GNU Affero General Public License for more details.
+#
+# You should have received a copy of the GNU Affero General Public License
+# along with this program.  If not, see <http://www.gnu.org/licenses/>.
+#
+ApplicationURL = @SilverPeasURL@
+
+#Nom du workspace (configur\u00e9 dans repository.xml)
+webdav.workspace=jackrabbit
+#Mapping de la serlet webdav sans '/'
+webdav.respository=repository
+
+# working directory for components (created with the instanciators)
+uploadsPath = @UploadsDir@
+# working directory for the search engine
+uploadsIndexPath = @IndexDir@
+removeLocksOnInit=yes
+# working directory for temporaries files
+tempPath = @TempDir@
+
+sessionTimeout = /admin/jsp/SessionTimeout.jsp
+accessForbidden = /admin/jsp/accessForbidden.jsp
+redirectAppInMaintenance = /admin/jsp/appInMaintenance.jsp
+server.http.port=
+server.ssl=false
+
+RepositoryTypeTemp = Temp
+
+# logo to print in login page and top banner
+logo=/admin/jsp/icons/logo_silverpeasBig.gif
+smallLogo=/admin/jsp/icons/logo_silverpeas.gif
+smallLogoSilverBlue=icons/DomainbarSilverblue/logo.gif
+
+# advanced search with PDC
+# doit \u00eatre \u00e0 true ou false
+advancedSearchWithPDC = true
+
+# Domain visibility parameter
+# 0 (Default) For all visible
+# 1 Domain Silverpeas Users see all but other domain's users just see there own domain
+# 2 All users just see there own domain (except Administrators)
+domainVisibility = 0
+
+# JRE for applet Drag And Drop
+# pathInstallerJre = /weblib/dragAnddrop/jre1.4.2_11.exe
+pathInstallerJre = http://java.sun.com/update/1.5.0/jinstall-1_5_0_11-windows-i586.cab#version=1,5,0
+
+# http server base
+# Needed to override m_sAbsolute value (in front Apache installation case with port forwarding)
+# Example: http://myserver
+httpServerBase =
+
+charset=UTF-8
+
+avatar.property = login
+avatar.extension = jpg
+
+exportTemplatePath = data/template-export
+avatar.path = 
+
+AdminFromComponentEnable = true