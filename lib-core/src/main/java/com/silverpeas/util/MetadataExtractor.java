--- conflicted
+++ resolved
@@ -25,13 +25,9 @@
 import java.io.IOException;
 import java.io.InputStream;
 import java.io.Reader;
-<<<<<<< HEAD
-import java.util.Map;
-=======
 
 import com.stratelia.silverpeas.silvertrace.SilverTrace;
 
->>>>>>> a2615e85
 import org.apache.commons.io.IOUtils;
 import org.apache.tika.Tika;
 import org.apache.tika.metadata.Metadata;
@@ -63,28 +59,7 @@
 
   private MetaData getMetadata(InputStream inputStream) throws IOException {
     Metadata metadata = new Metadata();
-<<<<<<< HEAD
-    TikaConfig configuration = TikaConfig.getDefaultConfig();
-    ParseContext context = new ParseContext();
-    CompositeParser parser = ((CompositeParser) configuration.getParser());
-    Parser openOfficeParser = new OpenDocumentParser();
-    Map<MediaType, Parser> parsers = parser.getParsers(context);
-    for (MediaType type : openOfficeParser.getSupportedTypes(context)) {
-      parsers.put(type, openOfficeParser);
-    }
-    Parser officeParser = new OfficeParser();
-    for (MediaType type : officeParser.getSupportedTypes(context)) {
-      parsers.put(type, officeParser);
-    }
-    Parser ooxmlParser = new OOXMLParser();
-    for (MediaType type : ooxmlParser.getSupportedTypes(context)) {
-      parsers.put(type, ooxmlParser);
-    }
-    parser.setParsers(parsers);
-    Tika tika = new Tika(configuration);
-=======
     Tika tika = new Tika();
->>>>>>> a2615e85
     Reader reader = tika.parse(inputStream, metadata);
     reader.close();
     return new MetaData(metadata);
