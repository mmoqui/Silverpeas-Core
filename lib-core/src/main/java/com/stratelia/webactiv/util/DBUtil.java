/**
 * Copyright (C) 2000 - 2012 Silverpeas
 *
 * This program is free software: you can redistribute it and/or modify it under the terms of the
 * GNU Affero General Public License as published by the Free Software Foundation, either version 3
 * of the License, or (at your option) any later version.
 *
 * As a special exception to the terms and conditions of version 3.0 of
 * the GPL, you may redistribute this Program in connection with Free/Libre
 * Open Source Software ("FLOSS") applications as described in Silverpeas's
 * FLOSS exception.  You should have received a copy of the text describing
 * the FLOSS exception, and it is also available here:
 * "http://www.silverpeas.org/docs/core/legal/floss_exception.html"
 *
 * This program is distributed in the hope that it will be useful, but WITHOUT ANY WARRANTY; without
 * even the implied warranty of MERCHANTABILITY or FITNESS FOR A PARTICULAR PURPOSE. See the GNU
 * Affero General Public License for more details.
 *
 * You should have received a copy of the GNU Affero General Public License along with this program.
 * If not, see <http://www.gnu.org/licenses/>.
 */
package com.stratelia.webactiv.util;

import java.sql.*;
import java.util.HashMap;
import java.util.Locale;
import java.util.Map;

import javax.naming.InitialContext;
import javax.naming.NamingException;
import javax.sql.DataSource;

import com.silverpeas.util.StringUtil;

import com.stratelia.silverpeas.silvertrace.SilverTrace;
import com.stratelia.webactiv.util.exception.MultilangMessage;
import com.stratelia.webactiv.util.exception.UtilException;
import com.stratelia.webactiv.util.pool.ConnectionPool;

public class DBUtil {

  private static DBUtil instance;

  /**
   * @return the DateFieldLength
   */
  public static int getDateFieldLength() {
    return getInstance().dateFieldLength;
  }

  /**
   * @return the TextMaxiLength
   */
  public static int getTextMaxiLength() {
    return getInstance().textMaxiLength;
  }

  /**
   * @return the TextAreaLength
   */
  public static int getTextAreaLength() {
    return getInstance().textAreaLength;
  }

  /**
   * @return the TextFieldLength
   */
  public static int getTextFieldLength() {
    return getInstance().textFieldLength;
  }
  private Connection connectionForTest;

  private DBUtil(Connection connectionForTest) {
    this.connectionForTest = connectionForTest;
  }

  public static DBUtil getInstance() {
    synchronized (DBUtil.class) {
      if (instance == null) {
        instance = new DBUtil(null);
      }
    }
    return instance;
  }

  public static DBUtil getInstanceForTest(Connection connectionForTest) {
    clearTestInstance();
    synchronized (DBUtil.class) {
      if (connectionForTest != null) {
        instance = new DBUtil(connectionForTest);

      }
    }
    return instance;
  }

  public static void clearTestInstance() {
    synchronized (DBUtil.class) {
      if (instance != null) {
<<<<<<< HEAD
        DBUtil.close(instance.connectionForTest);
=======
        close(instance.connectionForTest);
>>>>>>> 0303c811
      }
      instance = new DBUtil(null);
      dsStock.clear();
    }
  }
  /**
   * TextFieldLength is the maximum length to store an html textfield input in db.
   */
  private volatile int textFieldLength = 1000;
  /**
   * TextAreaLength is the maximum length to store an html textarea input in db.
   */
  private volatile int textAreaLength = 2000;
  /**
   * TextMaxiLength is the maximum length to store in db. This length is to use with fields that can
   * contain a lot of information. This is the case of publication's model for exemple. TODO : In
   * the near future, these fields will have to be put in BLOB (Binary Large OBject).
   */
  private volatile int textMaxiLength = 4000;
  /**
   * DateFieldLength is the length to use for date storage.
   */
  private volatile int dateFieldLength = 10;
  // Static for the makeConnection
  private InitialContext ic = null;
  private static Map<String, DataSource> dsStock = new HashMap<String, DataSource>(5);

  /**
   * fabrique une nouvelle connection
   *
   * @param dbName le nom de la base de donnée
   * @return a new connection to the database.
   * @throws UtilException
   */
  public static Connection makeConnection(String dbName) {
    return getInstance().openConnection(dbName);
  }

  private synchronized Connection openConnection(String dbName) {
    SilverTrace.debug("util", "DBUtil makeConnection", "DBUtil : makeConnection : entree");
    DataSource ds = null;
    if (ic == null) {
      try {
        ic = new InitialContext();
      } catch (NamingException e) {
        throw new UtilException("DBUtil.makeConnection", "util.MSG_CANT_GET_INITIAL_CONTEXT", e);
      }
    }
    try {
      ds = dsStock.get(dbName);
      if (ds == null) {
        ds = (DataSource) ic.lookup(dbName);
        dsStock.put(dbName, ds);
      }
    } catch (NamingException e) {
      throw new UtilException("DBUtil.makeConnection", new MultilangMessage(
          "util.MSG_BDD_REF_NOT_FOUND", dbName).toString(), e);
    }

    try {
      return ds.getConnection();
    } catch (SQLException e) {
      throw new UtilException("DBUtil.makeConnection", new MultilangMessage(
          "util.MSG_BDD_REF_CANT_GET_CONNECTION", dbName).toString(), e);
    }
  }

  /**
   * Return a new unique Id for a table.
   *
   * @param tableName the name of the table.
   * @param idName the name of the column.
   * @return a unique id.
   * @throws UtilException
   */
  public static int getNextId(String tableName, String idName) throws UtilException {
    Connection privateConnection = null;
    boolean testingMode = false;
    try {
      // On ne peux pas utiliser une simple connection du pool
      // on utilise une connection extérieure au contexte transactionnel des ejb
      synchronized (DBUtil.class) {
        if (getInstance().connectionForTest != null) {
          privateConnection = getInstance().connectionForTest;
          testingMode = true;
        } else {
          privateConnection = ConnectionPool.getConnection();
        }
      }
      privateConnection.setAutoCommit(false);
      return getNextId(privateConnection, tableName, idName);
    } catch (Exception ex) {
      SilverTrace.debug("util", "DBUtil.getNextId", "impossible de recupérer le prochain id", ex);
      if (privateConnection != null) {
        rollback(privateConnection);
      }
      throw new UtilException("DBUtil.getNextId", new MultilangMessage(
          "util.MSG_CANT_GET_A_NEW_UNIQUE_ID", tableName, idName).toString(), ex);
    } finally {
      try {
        if (privateConnection != null && !testingMode) {
          privateConnection.close();
        }
      } catch (SQLException e) {
        SilverTrace.error("util", "DBUtil.getNextId", "root.EX_CONNECTION_CLOSE_FAILED", e);
      }
    }
  }

  /**
   * Return a new unique Id for a table.
   *
   * @param connection the JDBC connection.
   * @param tableName the name of the table.
   * @param idName the name of the column.
   * @return a unique id.
   * @throws SQLException
   */
  public static int getNextId(Connection connection, String tableName, String idName) throws
      SQLException {
    return getMaxId(connection, tableName, idName);
  }

  protected static int getMaxId(Connection privateConnection, String tableName, String idName)
      throws SQLException {
<<<<<<< HEAD
=======
    int max;
>>>>>>> 0303c811
    // tentative d'update
    SilverTrace.debug("util", "DBUtil.getNextId", "dBName = " + tableName);
    try {
      int max = updateMaxFromTable(privateConnection, tableName);
      privateConnection.commit();
      return max;
    } catch (Exception e) {
      // l'update n'a rien fait, il faut recuperer une valeur par defaut.
      // on recupere le max (depuis la table existante du composant)
      SilverTrace.debug("util", "DBUtil.getNextId",
          "impossible d'updater, if faut recuperer la valeur initiale", e);
    }
    int max = getMaxFromTable(privateConnection, tableName, idName);
    PreparedStatement createStmt = null;
    try {
      // on enregistre le max
      String createStatement = "INSERT INTO UniqueId (maxId, tableName) VALUES (?, ?)";
      createStmt = privateConnection.prepareStatement(createStatement);
      createStmt.setInt(1, max);
      createStmt.setString(2, tableName.toLowerCase());
      createStmt.executeUpdate();
      privateConnection.commit();
      return max;
    } catch (Exception e) {
      // impossible de creer, on est en concurence, on reessaye l'update.
      SilverTrace.debug("util", "DBUtil.getNextId",
          "impossible de creer, if faut reessayer l'update", e);
      rollback(privateConnection);
    } finally {
      close(createStmt);
    }
    max = updateMaxFromTable(privateConnection, tableName);
    privateConnection.commit();
    return max;
  }

  private static int updateMaxFromTable(Connection connection, String tableName) throws SQLException {
    String table = tableName.toLowerCase(Locale.ROOT);
    int max = 0;
    PreparedStatement prepStmt = null;
    int count = 0;
    try {
      prepStmt = connection.prepareStatement(
          "UPDATE UniqueId SET maxId = maxId + 1 WHERE tableName = ?");
      prepStmt.setString(1, table);
      count = prepStmt.executeUpdate();
      connection.commit();
    } catch (SQLException sqlex) {
      rollback(connection);
      throw sqlex;
    } finally {
      close(prepStmt);
    }

    if (count == 1) {
      PreparedStatement selectStmt = null;
      ResultSet rs = null;
      try {
        // l'update c'est bien passe, on recupere la valeur
        selectStmt = connection.prepareStatement("SELECT maxId FROM UniqueId WHERE tableName = ?");
        selectStmt.setString(1, table);
        rs = selectStmt.executeQuery();
        if (!rs.next()) {
          SilverTrace.error("util", "DBUtil.getNextId", "util.MSG_NO_RECORD_FOUND");
          throw new RuntimeException("Erreur Interne DBUtil.getNextId()");
        }
        max = rs.getInt(1);
      } finally {
        close(rs, selectStmt);
      }
      return max;
    }
    throw new SQLException("Update impossible : Ligne non existante");
  }

  public static int getMaxFromTable(Connection con, String tableName, String idName)
      throws SQLException {
    if (!StringUtil.isDefined(tableName) || !StringUtil.isDefined(idName)) {
      return 1;
    }
    PreparedStatement prepStmt = null;
    ResultSet rs = null;
    try {
      int maxFromTable = 0;
      String nextPKStatement = "SELECT MAX(" + idName + ") " + "FROM " + tableName;
      prepStmt = con.prepareStatement(nextPKStatement);
      rs = prepStmt.executeQuery();
      if (rs.next()) {
        maxFromTable = rs.getInt(1);
      }
      return maxFromTable + 1;
    } catch (SQLException ex) {
      rollback(con);
      return 1;
    } finally {
      close(rs, prepStmt);
    }
  }

  // Close JDBC ResultSet and Statement
  public static void close(ResultSet rs, Statement st) {
    if (rs != null) {
      try {
        rs.close();
      } catch (SQLException e) {
        SilverTrace.error("util", "DBUtil.close", "util.CAN_T_CLOSE_RESULTSET", e);
      }
    }
    if (st != null) {
      try {
        st.close();
      } catch (SQLException e) {
        SilverTrace.error("util", "DBUtil.close", "util.CAN_T_CLOSE_STATEMENT", e);
      }
    }
  }

  // Close JDBC Statement
  public static void close(Statement st) {
    close(null, st);
  }

  // Close JDBC ResultSet
  public static void close(ResultSet rs) {
    close(rs, null);
  }

  public static void close(Connection connection) {
    if (connection != null) {
      try {
        connection.close();
      } catch (SQLException e) {
        SilverTrace.error("util", "DBUtil.close", "util.CAN_T_CLOSE_CONNECTION", e);
      }
    }
  }

  public static void rollback(Connection connection) {
    if (connection != null) {
      try {
        if (!connection.getAutoCommit() && !connection.isClosed()) {
          connection.rollback();
        }
      } catch (SQLException e) {
        SilverTrace.error("util", "DBUtil.close", "util.CAN_T_ROLLBACK_CONNECTION", e);
      }
    }
  }
}<|MERGE_RESOLUTION|>--- conflicted
+++ resolved
@@ -97,11 +97,7 @@
   public static void clearTestInstance() {
     synchronized (DBUtil.class) {
       if (instance != null) {
-<<<<<<< HEAD
-        DBUtil.close(instance.connectionForTest);
-=======
         close(instance.connectionForTest);
->>>>>>> 0303c811
       }
       instance = new DBUtil(null);
       dsStock.clear();
@@ -227,10 +223,6 @@
 
   protected static int getMaxId(Connection privateConnection, String tableName, String idName)
       throws SQLException {
-<<<<<<< HEAD
-=======
-    int max;
->>>>>>> 0303c811
     // tentative d'update
     SilverTrace.debug("util", "DBUtil.getNextId", "dBName = " + tableName);
     try {
