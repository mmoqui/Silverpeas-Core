--- conflicted
+++ resolved
@@ -365,11 +365,6 @@
   }
 
   @Override
-<<<<<<< HEAD
-  public void checkRepositoryPermission(int permissions) throws AccessDeniedException,
-          RepositoryException {
-=======
   public void checkRepositoryPermission(int permissions) throws RepositoryException {
->>>>>>> a2615e85
   }
 }